--- conflicted
+++ resolved
@@ -24,12 +24,7 @@
     cfg: FactoryConfig,
     wallet: Arc<RwLock<Wallet>>,
     channels: FactoryChannels,
-<<<<<<< HEAD
-    denunciation_factory_consensus_receiver: Receiver<DenunciationPrecursor>,
-    denunciation_factory_endorsement_pool_receiver: Receiver<DenunciationPrecursor>,
     mip_store: MipStore,
-=======
->>>>>>> a5df614e
 ) -> Box<dyn FactoryManager> {
     // create block factory channel
     let (block_worker_tx, block_worker_rx) = mpsc::channel::<()>();
