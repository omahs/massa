--- conflicted
+++ resolved
@@ -15,21 +15,13 @@
 serde = { version = "1.0", features = ["derive"] }
 serde_json = "1.0"
 thiserror = "1.0"
-<<<<<<< HEAD
 parking_lot = "0.12"
 tokio = { version = "1.11", features = ["full"] }
-tracing = {version = "0.1", features = ["max_level_debug", "release_max_level_debug"] }
-# custom modules
+tracing = "0.1"# custom modules
 massa_consensus_exports = { path = "../massa-consensus-exports" }
 massa_ledger = { path = "../massa-ledger" }
-=======
-tokio = { version = "1.15", features = ["full"] }
-tracing = "0.1"
 # custom modules
-massa_consensus_exports = { path = "../massa-consensus-exports" }
-massa_execution = { path = "../massa-execution" }
 massa_graph = { path = "../massa-graph" }
->>>>>>> 1e1e1498
 massa_hash = { path = "../massa-hash" }
 massa_logging = { path = "../massa-logging" }
 massa_models = { path = "../massa-models" }
@@ -37,21 +29,13 @@
 massa_proof_of_stake_exports = { path = "../massa-proof-of-stake-exports" }
 massa_signature = { path = "../massa-signature" }
 massa_time = { path = "../massa-time" }
-<<<<<<< HEAD
-massa_graph = { path = "../massa-graph" }
-massa_proof_of_stake_exports = { path = "../massa-proof-of-stake-exports" }
-=======
->>>>>>> 1e1e1498
 
 [dev-dependencies]
 bitvec = { version = "0.22", features = ["serde"] }
 pretty_assertions = "1.0"
 serial_test = "0.5"
-<<<<<<< HEAD
-# custom modules
 massa_ledger = { path = "../massa-ledger", features=["testing"] }
-=======
+
 
 [features]
-instrument = ["tokio/tracing", "massa_consensus_exports/instrument", "massa_execution/instrument", "massa_graph/instrument", "massa_models/instrument", "massa_network/instrument", "massa_proof_of_stake_exports/instrument", "massa_time/instrument"]
->>>>>>> 1e1e1498
+instrument = ["tokio/tracing", "massa_consensus_exports/instrument", "massa_graph/instrument", "massa_models/instrument", "massa_network/instrument", "massa_proof_of_stake_exports/instrument", "massa_time/instrument"]