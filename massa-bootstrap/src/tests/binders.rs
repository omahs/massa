--- conflicted
+++ resolved
@@ -9,20 +9,12 @@
     BOOTSTRAP_RANDOMNESS_SIZE_BYTES, CONSENSUS_BOOTSTRAP_PART_SIZE, ENDORSEMENT_COUNT,
     MAX_ADVERTISE_LENGTH, MAX_ASYNC_MESSAGE_DATA, MAX_ASYNC_POOL_LENGTH,
     MAX_BOOTSTRAP_ASYNC_POOL_CHANGES, MAX_BOOTSTRAP_BLOCKS, MAX_BOOTSTRAP_ERROR_LENGTH,
-<<<<<<< HEAD
     MAX_BOOTSTRAP_FINAL_STATE_PARTS_SIZE, MAX_DATASTORE_ENTRY_COUNT, MAX_DATASTORE_KEY_LENGTH,
     MAX_DATASTORE_VALUE_LENGTH, MAX_DEFERRED_CREDITS_LENGTH, MAX_DENUNCIATIONS_PER_BLOCK_HEADER,
     MAX_DENUNCIATION_CHANGES_LENGTH, MAX_EXECUTED_OPS_CHANGES_LENGTH, MAX_EXECUTED_OPS_LENGTH,
-    MAX_LEDGER_CHANGES_COUNT, MAX_OPERATIONS_PER_BLOCK, MAX_PRODUCTION_STATS_LENGTH,
-=======
-    MAX_BOOTSTRAP_FINAL_STATE_PARTS_SIZE, MAX_BOOTSTRAP_MESSAGE_SIZE, MAX_DATASTORE_ENTRY_COUNT,
-    MAX_DATASTORE_KEY_LENGTH, MAX_DATASTORE_VALUE_LENGTH, MAX_DEFERRED_CREDITS_LENGTH,
-    MAX_DENUNCIATIONS_PER_BLOCK_HEADER, MAX_DENUNCIATION_CHANGES_LENGTH,
-    MAX_EXECUTED_OPS_CHANGES_LENGTH, MAX_EXECUTED_OPS_LENGTH, MAX_LEDGER_CHANGES_COUNT,
-    MAX_LISTENERS_PER_PEER, MAX_OPERATIONS_PER_BLOCK, MAX_PRODUCTION_STATS_LENGTH,
->>>>>>> 3059967c
-    MAX_ROLLS_COUNT_LENGTH, MIP_STORE_STATS_BLOCK_CONSIDERED, MIP_STORE_STATS_COUNTERS_MAX,
-    THREAD_COUNT,
+    MAX_LEDGER_CHANGES_COUNT, MAX_LISTENERS_PER_PEER, MAX_OPERATIONS_PER_BLOCK,
+    MAX_PRODUCTION_STATS_LENGTH, MAX_ROLLS_COUNT_LENGTH, MIP_STORE_STATS_BLOCK_CONSIDERED,
+    MIP_STORE_STATS_COUNTERS_MAX, THREAD_COUNT,
 };
 use massa_models::node::NodeId;
 use massa_models::version::Version;
@@ -44,11 +36,7 @@
     pub fn test_default(client_duplex: TcpStream, remote_pubkey: PublicKey) -> Self {
         let cfg = BootstrapClientConfig {
             max_bytes_read_write: f64::INFINITY,
-<<<<<<< HEAD
-=======
-            max_bootstrap_message_size: MAX_BOOTSTRAP_MESSAGE_SIZE,
             max_listeners_per_peer: MAX_LISTENERS_PER_PEER as u32,
->>>>>>> 3059967c
             endorsement_count: ENDORSEMENT_COUNT,
             max_advertise_length: MAX_ADVERTISE_LENGTH,
             max_bootstrap_blocks_length: MAX_BOOTSTRAP_BLOCKS,
