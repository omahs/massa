// Copyright (c) 2021 MASSA LABS <info@massa.net>

use crate::error::{NetworkConnectionErrorType, NetworkError};
use crate::settings::{NetworkSettings, PeerTypeConnectionConfig};
use itertools::Itertools;
use massa_logging::massa_trace;
use massa_models::constants::MAX_ADVERTISE_LENGTH;
use massa_time::MassaTime;
use serde::{Deserialize, Serialize};
use std::collections::{hash_map, HashMap};
use std::net::IpAddr;
use std::path::Path;
use tokio::sync::watch;
use tokio::task::JoinHandle;
use tokio::time::{sleep, Duration};
use tracing::{trace, warn};

/// Peer categories.
/// There is a defined number af slots for each category.
#[derive(Clone, Copy, Serialize, Deserialize, Debug, PartialEq, Eq)]
pub enum PeerType {
    /// TODO: I don't like this piece of information been decoupled from the bootstrap list
    Bootstrap,
    /// Connection from these nodes are always accepted
    WhiteListed,
    /// Just a peer :pear:
    Standard,
}

impl Default for PeerType {
    fn default() -> Self {
        PeerType::Standard
    }
}

/// All information concerning a peer is here
#[derive(Clone, Copy, Serialize, Deserialize, Debug)]
pub struct PeerInfo {
    /// Peer ip address.
    pub ip: IpAddr,
    /// The category the peer is in affects how it's treated.
    pub peer_type: PeerType,
    /// Time in millis when peer was last alive
    pub last_alive: Option<MassaTime>,
    /// Time in millis of peer's last failure
    pub last_failure: Option<MassaTime>,
    /// Whether peer was promoted through another peer
    pub advertised: bool,
    /// peer was banned
    pub banned: bool,
    /// Current number of active out connection attempts with that peer.
    /// Isn't dump into peer file.
    #[serde(default = "usize::default")]
    pub active_out_connection_attempts: usize,
    /// Current number of active out connections with that peer.
    /// Isn't dump into peer file.
    #[serde(default = "usize::default")]
    pub active_out_connections: usize,
    /// Current number of active in connections with that peer.
    /// Isn't dump into peer file.
    #[serde(default = "usize::default")]
    pub active_in_connections: usize,
}

impl PeerInfo {
    /// Returns true if there is at least one connection attempt /
    ///  one active connection in either direction
    /// with this peer
    pub(crate) fn is_active(&self) -> bool {
        self.active_out_connection_attempts > 0
            || self.active_out_connections > 0
            || self.active_in_connections > 0
    }

    pub fn new(ip: IpAddr, advertised: bool) -> PeerInfo {
        PeerInfo {
            ip,
            last_alive: None,
            last_failure: None,
            advertised,
            active_out_connection_attempts: 0,
            active_out_connections: 0,
            active_in_connections: 0,
            peer_type: Default::default(),
            banned: false,
        }
    }
}

/// Connection count for a category
#[derive(Default, Debug)]
pub(crate) struct ConnectionCount {
    pub(crate) active_out_connection_attempts: usize,
    pub(crate) active_out_connections: usize,
    pub(crate) active_in_connections: usize,
}

/// Contains all information about every peers we know about.
pub struct PeerInfoDatabase {
    /// Network configuration.
    pub(crate) network_settings: NetworkSettings,
    /// Maps an ip address to peer's info
    pub peers: HashMap<IpAddr, PeerInfo>,
    /// Handle on the task managing the dump
    pub(crate) saver_join_handle: JoinHandle<()>,
    /// Monitor changed peers.
    pub(crate) saver_watch_tx: watch::Sender<HashMap<IpAddr, PeerInfo>>,
<<<<<<< HEAD
    /// Whitelist peers connection count
    pub(crate) whitelist_connection_count: ConnectionCount,
    /// Bootstrap peers connection count
    pub(crate) bootstrap_connection_count: ConnectionCount,
    /// Standard peers connection count
    pub(crate) standard_connection_count: ConnectionCount,
=======
    /// Total number of active out bootstrap connection attempts.
    pub(crate) active_out_bootstrap_connection_attempts: usize,
    /// Total number of active out non-bootstrap connection attempts.
    pub(crate) active_out_nonbootstrap_connection_attempts: usize,
    /// Total number of active bootstrap connections.
    pub(crate) active_bootstrap_connections: usize, // TODO: in or out connections?
    /// Total number of active out non-bootstrap connections.
    pub active_out_nonbootstrap_connections: usize,
    /// Total number of active in non-bootstrap connections
    pub active_in_nonbootstrap_connections: usize,
>>>>>>> c9562428
    /// Every wakeup_interval we try to establish a connection with known inactive peers
    pub(crate) wakeup_interval: MassaTime,
    /// Clock compensation.
    pub(crate) clock_compensation: i64,
}

/// Saves advertised and non standard peers to a file.
///
/// # Arguments
/// * peers: peers to save
/// * file_path : path to the file
async fn dump_peers(
    peers: &HashMap<IpAddr, PeerInfo>,
    file_path: &Path,
) -> Result<(), NetworkError> {
    let peer_vec: Vec<_> = peers
        .values()
        .filter(|v| v.advertised || v.peer_type != PeerType::Standard)
        // TODO We were really serializing by hand ? :confused:
        //        .cloned()
        // .map(|peer| {
        //     json!({
        //         "ip": peer.ip,
        //         "peer_type": peer.banned,
        //         "bootstrap": peer.bootstrap,
        //         "last_alive": peer.last_alive,
        //         "last_failure": peer.last_failure,
        //         "advertised": peer.advertised,
        //     })
        // })
        .collect();

    tokio::fs::write(file_path, serde_json::to_string_pretty(&peer_vec)?).await?;

    Ok(())
}

/// Cleans up the peer database using max values
/// provided by NetworkConfig.ProtocolConfig.
/// If opt_new_peers is provided, adds its contents as well.
///
/// Note: only non-active, non-bootstrap peers are counted when clipping to size limits.
///
<<<<<<< HEAD
/// Arguments :
/// * cfg : NetworkSettings
/// * peers : peers to clean up
/// * opt_new_peers : optional peers to add to the database
/// * clock_compensation: to be sync with server time
/// * ban_timeout: after that time we forget we banned a peer
=======
/// Arguments : cfg : NetworkConfig
/// peers : peers to clean up
/// opt_new_peers : optional peers to add to the database
>>>>>>> c9562428
pub(crate) fn cleanup_peers(
    cfg: &NetworkSettings,
    peers: &mut HashMap<IpAddr, PeerInfo>,
    opt_new_peers: Option<&Vec<IpAddr>>,
    clock_compensation: i64,
    ban_timeout: MassaTime,
) -> Result<(), NetworkError> {
    // filter and map new peers, remove duplicates
    let mut res_new_peers: Vec<PeerInfo> = if let Some(new_peers) = opt_new_peers {
        new_peers
            .iter()
            .unique()
            .filter(|&ip| {
                if let Some(mut p) = peers.get_mut(ip) {
                    // avoid already-known IPs, but mark them as advertised
                    p.advertised = true;
                    return false;
                }
                if !ip.is_global() {
                    // avoid non-global IPs
                    return false;
                }
                if let Some(our_ip) = cfg.routable_ip {
                    // avoid our own IP
                    if ip == &our_ip {
                        return false;
                    }
                }
                true
            })
<<<<<<< HEAD
            .take(crate::settings::MAX_ADVERTISE_LENGTH as usize)
            .map(|&ip| PeerInfo::new(ip, true))
=======
            .take(MAX_ADVERTISE_LENGTH as usize)
            .map(|&ip| PeerInfo {
                ip,
                banned: false,
                bootstrap: false,
                last_alive: None,
                last_failure: None,
                advertised: true,
                active_out_connection_attempts: 0,
                active_out_connections: 0,
                active_in_connections: 0,
            })
>>>>>>> c9562428
            .collect()
    } else {
        Vec::new()
    };

    // split between peers that need to be kept (keep_peers),
    // inactive banned peers (banned_peers)
    // and other inactive but advertised peers (idle_peers)
    // drop other peers (inactive non-advertised, non-keep)
    let mut keep_peers: Vec<PeerInfo> = Vec::new();
    let mut banned_peers: Vec<PeerInfo> = Vec::new();
    let mut idle_peers: Vec<PeerInfo> = Vec::new();
    for (ip, p) in peers.drain() {
        if !ip.is_global() {
            // avoid non-global IPs
            continue;
        }
        if let Some(our_ip) = cfg.routable_ip {
            // avoid our own IP
            if ip == our_ip {
                continue;
            }
        }
        if p.peer_type != Default::default() || p.is_active() {
            keep_peers.push(p);
        } else if p.banned {
            banned_peers.push(p);
        } else if p.advertised {
            idle_peers.push(p);
        } // else drop peer (idle and not advertised)
    }

    // append new peers to idle_peers
    // stable sort to keep new_peers order,
    // also prefer existing peers over new ones
    // truncate to max length
    idle_peers.append(&mut res_new_peers);
    idle_peers.sort_by_key(|&p| (std::cmp::Reverse(p.last_alive), p.last_failure));
    idle_peers.truncate(cfg.max_idle_peers);

    // sort and truncate inactive banned peers
    // forget about old banned peers
    let ban_limit = MassaTime::compensated_now(clock_compensation)?.saturating_sub(ban_timeout);
    banned_peers.retain(|p| p.last_failure.map_or(false, |v| v >= ban_limit));
    banned_peers.sort_unstable_by_key(|&p| (std::cmp::Reverse(p.last_failure), p.last_alive));
    banned_peers.truncate(cfg.max_banned_peers);

    // gather everything back
    peers.extend(keep_peers.into_iter().map(|p| (p.ip, p)));
    peers.extend(banned_peers.into_iter().map(|p| (p.ip, p)));
    peers.extend(idle_peers.into_iter().map(|p| (p.ip, p)));
    Ok(())
}

impl PeerInfoDatabase {
    /// Creates new peerInfoDatabase from NetworkConfig.
    /// will only emit a warning if peers dumping failed.
    ///
    /// # Argument
    /// * cfg : network configuration
    /// * clock_compensation: sync with server
    pub async fn new(cfg: &NetworkSettings, clock_compensation: i64) -> Result<Self, NetworkError> {
        // wakeup interval
        let wakeup_interval = cfg.wakeup_interval;

        // load from initial file
        let mut peers = serde_json::from_str::<Vec<PeerInfo>>(
            &tokio::fs::read_to_string(&cfg.initial_peers_file).await?,
        )?
        .into_iter()
        .map(|p| (p.ip, p))
        .collect::<HashMap<IpAddr, PeerInfo>>();
        if cfg.peers_file.is_file() {
            peers.extend(
                // previously known peers
                serde_json::from_str::<Vec<PeerInfo>>(
                    &tokio::fs::read_to_string(&cfg.peers_file).await?,
                )?
                .into_iter()
                .map(|p| (p.ip, p)),
            );
        }

        // cleanup
        cleanup_peers(cfg, &mut peers, None, clock_compensation, cfg.ban_timeout)?;

        // setup saver
        let peers_file = cfg.peers_file.clone();
        let peers_file_dump_interval = cfg.peers_file_dump_interval;
        let (saver_watch_tx, mut saver_watch_rx) = watch::channel(peers.clone());
        let mut need_dump = false;
        let saver_join_handle = tokio::spawn(async move {
            let delay = sleep(Duration::from_millis(0));
            tokio::pin!(delay);
            loop {
                tokio::select! {
                    opt_p = saver_watch_rx.changed() => match opt_p {
                        Ok(_) => if !need_dump {
                            delay.set(sleep(peers_file_dump_interval.to_duration()));
                            need_dump = true;
                        },
                        Err(_) => break
                    },
                    _ = &mut delay, if need_dump => {
                        let to_dump = saver_watch_rx.borrow().clone();
                        match dump_peers(&to_dump, &peers_file).await {
                            Ok(_) => { need_dump = false; },
                            Err(e) => {
                                warn!("could not dump peers to file: {}", e);
                                delay.set(sleep(peers_file_dump_interval.to_duration()));
                            }
                        }
                    }
                }
            }
        });

        // return struct
        Ok(PeerInfoDatabase {
            network_settings: cfg.clone(),
            peers,
            saver_join_handle,
            saver_watch_tx,
            wakeup_interval,
            clock_compensation,
            whitelist_connection_count: Default::default(),
            bootstrap_connection_count: Default::default(),
            standard_connection_count: Default::default(),
        })
    }

    /// total in connection count
    pub fn get_in_connection_count(&self) -> u64 {
        (self.bootstrap_connection_count.active_in_connections
            + self.whitelist_connection_count.active_in_connections
            + self.standard_connection_count.active_in_connections) as u64
    }

    /// total out connections count
    pub fn get_out_connection_count(&self) -> u64 {
        (self.bootstrap_connection_count.active_out_connections
            + self.whitelist_connection_count.active_out_connections
            + self.standard_connection_count.active_out_connections) as u64
    }

    /// Refreshes the peer list. Should be called at regular intervals.
    /// Performs multiple cleanup tasks e.g. remove old banned peers
    pub fn update(&mut self) -> Result<(), NetworkError> {
        cleanup_peers(
            &self.network_settings,
            &mut self.peers,
            None,
            self.clock_compensation,
            self.network_settings.ban_timeout,
        )?;
        Ok(())
    }

    /// Request peers dump to file
    fn request_dump(&self) -> Result<(), NetworkError> {
        trace!("before sending self.peers.clone() from saver_watch_tx in peer_info_database request_dump");
        let res = self
            .saver_watch_tx
            .send(self.peers.clone())
            .map_err(|_| NetworkError::ChannelError("could not send on saver_watch_tx".into()));
        trace!("before sending self.peers.clone() from saver_watch_tx in peer_info_database request_dump");
        res
    }

    /// Unbans a list of ip
    pub async fn unban(&mut self, ips: Vec<IpAddr>) -> Result<(), NetworkError> {
        for ip in ips.into_iter() {
            if let Some(peer) = self.peers.get_mut(&ip) {
                peer.peer_type = Default::default();
                peer.banned = false;
            } else {
                return Ok(());
            }
        }
        self.update()
    }

    /// Cleanly closes peerInfoDatabase, performing one last peer dump.
    /// A warning is raised on dump failure.
    pub async fn stop(self) -> Result<(), NetworkError> {
        drop(self.saver_watch_tx);
        self.saver_join_handle.await?;
        if let Err(e) = dump_peers(&self.peers, &self.network_settings.peers_file).await {
            warn!("could not dump peers to file: {}", e);
        }
        Ok(())
    }

    /// Get ips we want to connect to for a given peer type
    ///
    /// # Arguments
    /// * peer_type: which type to consider
    /// * count: what is the current connection count for that type
    /// * cfg: settings for that peer type
    ///
    /// Returns an iterator
    fn get_candidate_ips_for_type(
        &self,
        peer_type: PeerType,
        count: &ConnectionCount,
        cfg: &PeerTypeConnectionConfig,
    ) -> Result<impl Iterator<Item = &PeerInfo>, NetworkError> {
        let avaible_slots = get_available_out_connection_attempts_for_peer_type(count, cfg);
        let now = MassaTime::compensated_now(self.clock_compensation)?;
        let f = move |p: &&PeerInfo| {
            if p.peer_type != peer_type || !p.advertised || p.is_active() || p.banned {
                return false;
            }
            is_peer_ready(self.wakeup_interval, now, p)
        };

        Ok(self.peers.values().filter(f).take(avaible_slots))
    }

    /// Sorts peers by ( last_failure, rev(last_success) )
    /// and returns as many peers as there are available slots to attempt outgoing connections to.
    pub fn get_out_connection_candidate_ips(&self) -> Result<Vec<IpAddr>, NetworkError> {
        let mut res: Vec<_> = self
            .get_candidate_ips_for_type(
                PeerType::Bootstrap,
                &self.bootstrap_connection_count,
                &self.network_settings.bootstrap_peers_config,
            )?
            .chain(self.get_candidate_ips_for_type(
                PeerType::WhiteListed,
                &self.whitelist_connection_count,
                &self.network_settings.whitelist_peers_config,
            )?)
            .chain(self.get_candidate_ips_for_type(
                PeerType::Standard,
                &self.standard_connection_count,
                &self.network_settings.standard_peers_config,
            )?)
            .collect();
        res.sort_unstable_by_key(|&p| (p.last_failure, std::cmp::Reverse(p.last_alive)));
        Ok(res.into_iter().map(|p| p.ip).collect())
    }

    /// returns Hashmap of ipAddrs -> Peerinfo
    pub fn get_peers(&self) -> &HashMap<IpAddr, PeerInfo> {
        &self.peers
    }

    /// Returns a vec of advertisable IpAddrs sorted by ( last_failure, rev(last_success) )
    pub fn get_advertisable_peer_ips(&self) -> Vec<IpAddr> {
        let mut sorted_peers: Vec<PeerInfo> = self
            .peers
            .values()
            .filter(|&p| (p.advertised && !p.banned))
            .copied()
            .collect();
        sorted_peers.sort_unstable_by_key(|&p| (std::cmp::Reverse(p.last_alive), p.last_failure));
        let mut sorted_ips: Vec<IpAddr> = sorted_peers
            .into_iter()
            .take(MAX_ADVERTISE_LENGTH as usize)
            .map(|p| p.ip)
            .collect();
        if let Some(our_ip) = self.network_settings.routable_ip {
            sorted_ips.insert(0, our_ip);
            sorted_ips.truncate(MAX_ADVERTISE_LENGTH as usize);
        }
        sorted_ips
    }

    /// Acknowledges a new out connection attempt to ip.
    ///
    /// # Argument
    /// ip: ipAddr we are now connected to
    pub fn new_out_connection_attempt(&mut self, ip: &IpAddr) -> Result<(), NetworkError> {
        if !ip.is_global() {
            return Err(NetworkError::InvalidIpError(*ip));
        }

        let peer_type = self.get_peer_type(ip).ok_or({
            NetworkError::PeerConnectionError(NetworkConnectionErrorType::PeerInfoNotFoundError(
                *ip,
            ))
        })?;

        self.update_global_active_out_connection_attempt_count(
            peer_type,
            true,
            NetworkConnectionErrorType::TooManyConnectionAttempt(*ip),
        )?;

        let peer = self.peers.get_mut(ip).ok_or({
            NetworkError::PeerConnectionError(NetworkConnectionErrorType::PeerInfoNotFoundError(
                *ip,
            ))
        })?;
        peer.active_out_connection_attempts += 1;

        Ok(())
    }

    /// Merges new_peers with our peers using the cleanup_peers function.
    /// A dump is requested afterwards.
    ///
    /// # Argument
    /// new_peers: peers we are trying to merge
    pub fn merge_candidate_peers(&mut self, new_peers: &[IpAddr]) -> Result<(), NetworkError> {
        if new_peers.is_empty() {
            return Ok(());
        }
        cleanup_peers(
            &self.network_settings,
            &mut self.peers,
            Some(&new_peers.to_vec()),
            self.clock_compensation,
            self.network_settings.ban_timeout,
        )?;
        self.request_dump()
    }

    /// Sets the peer status as alive.
    /// Requests a subsequent dump.
    ///
    /// # Argument
    /// * ip : ip address of the considered peer.
    pub fn peer_alive(&mut self, ip: &IpAddr) -> Result<(), NetworkError> {
        self.peers
            .get_mut(ip)
            .ok_or({
                NetworkError::PeerConnectionError(
                    NetworkConnectionErrorType::PeerInfoNotFoundError(*ip),
                )
            })?
            .last_alive = Some(MassaTime::compensated_now(self.clock_compensation)?);
        self.request_dump()
    }

    /// Sets the peer status as failed.
    /// Requests a dump.
    ///
    /// # Argument
    /// * ip : ip address of the considered peer.
    pub fn peer_failed(&mut self, ip: &IpAddr) -> Result<(), NetworkError> {
        self.peers
            .get_mut(ip)
            .ok_or({
                NetworkError::PeerConnectionError(
                    NetworkConnectionErrorType::PeerInfoNotFoundError(*ip),
                )
            })?
            .last_failure = Some(MassaTime::compensated_now(self.clock_compensation)?);
        self.request_dump()
    }

    /// Sets that the peer is banned now.
    /// If the peer is not active, the database is cleaned up.
    /// A dump is requested.
    ///
    /// # Argument
    /// * ip : ip address of the considered peer.
    pub fn peer_banned(&mut self, ip: &IpAddr) -> Result<(), NetworkError> {
        let peer = self
            .peers
            .entry(*ip)
            .or_insert_with(|| PeerInfo::new(*ip, false));
        peer.last_failure = Some(MassaTime::compensated_now(self.clock_compensation)?);
        if !peer.banned {
            peer.banned = true;
            if !peer.is_active() {
                self.update()?
            }
        }
        self.request_dump()
    }

    /// Notifies of a closed outgoing connection.
    ///
    /// If the peer is not active nor bootstrap,
    /// peers are cleaned up and a dump is requested
    ///
    /// # Argument
    /// * ip : ip address of the considered peer.
    pub fn out_connection_closed(&mut self, ip: &IpAddr) -> Result<(), NetworkError> {
        let peer_type = self.get_peer_type(ip).ok_or({
            NetworkError::PeerConnectionError(NetworkConnectionErrorType::PeerInfoNotFoundError(
                *ip,
            ))
        })?;

        self.update_global_active_out_connection_count(
            peer_type,
            false,
            NetworkConnectionErrorType::CloseConnectionWithNoConnectionToClose(*ip),
        )?;

        let peer = self.peers.get_mut(ip).ok_or({
            NetworkError::PeerConnectionError(NetworkConnectionErrorType::PeerInfoNotFoundError(
                *ip,
            ))
        })?;
        if peer.active_out_connections == 0 {
            return Err(NetworkError::PeerConnectionError(
                NetworkConnectionErrorType::CloseConnectionWithNoConnectionToClose(*ip),
            ));
        }
        peer.active_out_connections -= 1;

        if !peer.is_active() && peer.peer_type == Default::default() {
            self.update()?;
            self.request_dump()
        } else {
            Ok(())
        }
    }

    /// Notifies that an inbound connection is closed.
    ///
    /// If the peer is not active nor bootstrap
    /// peers are cleaned up and a dump is requested.
    ///
    /// # Argument
    /// * ip : ip address of the considered peer.
    pub fn in_connection_closed(&mut self, ip: &IpAddr) -> Result<(), NetworkError> {
        let peer_type = self.get_peer_type(ip).ok_or({
            NetworkError::PeerConnectionError(NetworkConnectionErrorType::PeerInfoNotFoundError(
                *ip,
            ))
        })?;
        self.update_global_active_in_connection_count(
            peer_type,
            false,
            NetworkConnectionErrorType::CloseConnectionWithNoConnectionToClose(*ip),
        )?;

        let peer = self.peers.get_mut(ip).ok_or({
            NetworkError::PeerConnectionError(NetworkConnectionErrorType::PeerInfoNotFoundError(
                *ip,
            ))
        })?;
        if peer.active_in_connections == 0 {
            return Err(NetworkError::PeerConnectionError(
                NetworkConnectionErrorType::CloseConnectionWithNoConnectionToClose(*ip),
            ));
        }
        peer.active_in_connections -= 1;
        if !peer.is_active() && peer.peer_type == PeerType::Standard {
            self.update()?;
            self.request_dump()
        } else {
            Ok(())
        }
    }

    /// Yay an out connection attempt succeeded.
    /// returns false if there are no slots left for out connections.
    /// The peer is set to advertised.
    ///
    /// A dump is requested.
    ///
    /// # Argument
    /// * ip : ip address of the considered peer.
    pub fn try_out_connection_attempt_success(
        &mut self,
        ip: &IpAddr,
    ) -> Result<bool, NetworkError> {
        // a connection attempt succeeded
        // remove out connection attempt and add out connection
        let peer_type = self.get_peer_type(ip).ok_or({
            NetworkError::PeerConnectionError(NetworkConnectionErrorType::PeerInfoNotFoundError(
                *ip,
            ))
        })?;

        // have we reached target yet ?
        if self.is_target_out_connection_count_reached(peer_type) {
            return Ok(false);
        }

        self.update_global_active_out_connection_attempt_count(
            peer_type,
            false,
            NetworkConnectionErrorType::TooManyConnectionAttempt(*ip),
        )?;

        let peer = self.peers.get_mut(ip).ok_or({
            NetworkError::PeerConnectionError(NetworkConnectionErrorType::PeerInfoNotFoundError(
                *ip,
            ))
        })?;
        if peer.active_out_connection_attempts == 0 {
            return Err(NetworkError::PeerConnectionError(
                NetworkConnectionErrorType::TooManyConnectionAttempt(*ip),
            ));
        }
        peer.active_out_connection_attempts -= 1;
        peer.advertised = true; // we just connected to it. Assume advertised.

        if peer.banned {
            peer.last_failure = Some(MassaTime::compensated_now(self.clock_compensation)?);
            if !peer.is_active() && peer.peer_type == Default::default() {
                self.update()?;
            }
            self.request_dump()?;
            return Ok(false);
        }
        peer.active_out_connections += 1;

        let peer_type = self.get_peer_type(ip).ok_or({
            NetworkError::PeerConnectionError(NetworkConnectionErrorType::PeerInfoNotFoundError(
                *ip,
            ))
        })?;

        self.update_global_active_out_connection_count(
            peer_type,
            true,
            NetworkConnectionErrorType::UnexpectedError,
        )?;

        self.request_dump()?;
        Ok(true)
    }

    fn get_available_out_connection_attempts(&self, peer_type: PeerType) -> usize {
        match peer_type {
            PeerType::Bootstrap => get_available_out_connection_attempts_for_peer_type(
                &self.bootstrap_connection_count,
                &self.network_settings.bootstrap_peers_config,
            ),
            PeerType::WhiteListed => get_available_out_connection_attempts_for_peer_type(
                &self.whitelist_connection_count,
                &self.network_settings.whitelist_peers_config,
            ),
            PeerType::Standard => get_available_out_connection_attempts_for_peer_type(
                &self.standard_connection_count,
                &self.network_settings.standard_peers_config,
            ),
        }
    }

    pub fn is_target_out_connection_count_reached(&self, peer_type: PeerType) -> bool {
        match peer_type {
            PeerType::Bootstrap => {
                self.bootstrap_connection_count.active_out_connections
                    >= self.network_settings.bootstrap_peers_config.target_out
            }
            PeerType::WhiteListed => {
                self.whitelist_connection_count.active_out_connections
                    >= self.network_settings.whitelist_peers_config.target_out
            }
            PeerType::Standard => {
                self.standard_connection_count.active_out_connections
                    >= self.network_settings.standard_peers_config.target_out
            }
        }
    }
    /// Oh no an out connection attempt failed.
    ///
    /// A dump is requested.
    ///
    /// # Argument
    /// * ip : ip address of the considered peer.
    pub fn out_connection_attempt_failed(&mut self, ip: &IpAddr) -> Result<(), NetworkError> {
        let peer_type = self.get_peer_type(ip).ok_or({
            NetworkError::PeerConnectionError(NetworkConnectionErrorType::PeerInfoNotFoundError(
                *ip,
            ))
        })?;

        self.update_global_active_out_connection_attempt_count(
            peer_type,
            false,
            NetworkConnectionErrorType::TooManyConnectionFailure(*ip),
        )?;

        let peer = self.peers.get_mut(ip).ok_or({
            NetworkError::PeerConnectionError(NetworkConnectionErrorType::PeerInfoNotFoundError(
                *ip,
            ))
        })?;
        if peer.active_out_connection_attempts == 0 {
            return Err(NetworkError::PeerConnectionError(
                NetworkConnectionErrorType::TooManyConnectionFailure(*ip),
            ));
        }
        peer.active_out_connection_attempts -= 1;
        peer.last_failure = Some(MassaTime::compensated_now(self.clock_compensation)?);
        if !peer.is_active() && peer.peer_type == PeerType::Standard {
            self.update()?;
        }
        self.request_dump()
    }

    /// An ip has successfully connected to us.
    /// returns true if some in slots for connections are left.
    /// If the corresponding peer exists, it is updated,
    /// otherwise it is created (not advertised).
    /// A dump is requested.
    ///
    /// # Argument
    /// * ip : ip address of the considered peer.
    pub fn try_new_in_connection(&mut self, ip: &IpAddr) -> Result<(), NetworkError> {
        // try to create a new input connection, return false if no slots
        if !ip.is_global() || self.network_settings.max_in_connections_per_ip == 0 {
            return Err(NetworkError::PeerConnectionError(
                NetworkConnectionErrorType::MaxPeersConnectionReached(*ip),
            ));
        }
        if let Some(our_ip) = self.network_settings.routable_ip {
            // avoid our own IP
            if *ip == our_ip {
                warn!("incoming connection from our own IP");
                return Err(NetworkError::PeerConnectionError(
                    NetworkConnectionErrorType::SelfConnection,
                ));
            }
        }
        let peer = if let Some(p) = self.get_peer_type(ip) {
            p
        } else {
            let p = PeerInfo::new(*ip, false);
            self.peers.insert(*ip, p);
            self.get_peer_type(ip).unwrap()
        };

        if self.is_max_in_connection_count_reached(peer) {
            return Err(NetworkError::PeerConnectionError(
                NetworkConnectionErrorType::MaxPeersConnectionReached(*ip),
            ));
        }

        let res = match self.peers.entry(*ip) {
            hash_map::Entry::Occupied(mut occ) => {
                let peer = occ.get_mut();
                // is there a attempt slot avaible
                if peer.banned {
                    massa_trace!("in_connection_refused_peer_banned", {"ip": peer.ip});
                    peer.last_failure = Some(MassaTime::compensated_now(self.clock_compensation)?);
                    self.request_dump()?;
                    Err(NetworkConnectionErrorType::BannedPeerTryingToConnect(*ip))
                } else if peer.active_in_connections
                    >= self.network_settings.max_in_connections_per_ip
                {
                    self.request_dump()?;
                    Err(NetworkConnectionErrorType::MaxPeersConnectionReached(*ip))
                } else {
                    peer.active_in_connections += 1;
                    Ok(())
                }
            }
            hash_map::Entry::Vacant(vac) => {
                let mut peer = PeerInfo::new(*ip, false);
                if peer.active_in_connections >= self.network_settings.max_in_connections_per_ip {
                    self.request_dump()?;
                    Err(NetworkConnectionErrorType::MaxPeersConnectionReached(*ip))
                } else {
                    peer.active_in_connections += 1;
                    vac.insert(peer);
                    Ok(())
                }
            }
        };
        let peer = self.get_peer_type(ip).ok_or({
            NetworkError::PeerConnectionError(NetworkConnectionErrorType::PeerInfoNotFoundError(
                *ip,
            ))
        })?;

        self.update_global_active_in_connection_count(
            peer,
            true,
            NetworkConnectionErrorType::UnexpectedError,
        )?;
        if let Err(res) = res {
            return Err(NetworkError::PeerConnectionError(res));
        }
        self.request_dump()?;
        Ok(())
    }
<<<<<<< HEAD

    fn is_max_in_connection_count_reached(&self, peer_type: PeerType) -> bool {
        match peer_type {
            PeerType::Bootstrap => {
                self.bootstrap_connection_count.active_in_connections
                    >= self.network_settings.bootstrap_peers_config.max_in
            }
            PeerType::WhiteListed => {
                self.whitelist_connection_count.active_in_connections
                    >= self.network_settings.whitelist_peers_config.max_in
            }
            PeerType::Standard => {
                self.standard_connection_count.active_in_connections
                    >= self.network_settings.standard_peers_config.max_in
            }
        }
    }

    fn get_peer_type(&self, ip: &IpAddr) -> Option<PeerType> {
        Some(self.peers.get(ip)?.peer_type)
    }

    // return true if success
    fn update_global_active_out_connection_attempt_count(
        &mut self,
        peer_type: PeerType,
        increase: bool,
        reason: NetworkConnectionErrorType,
    ) -> Result<(), NetworkError> {
        if !increase && self.get_global_active_out_connection_attempt_count(peer_type) == 0 {
            return Err(NetworkError::PeerConnectionError(reason));
        }
        if increase && self.get_available_out_connection_attempts(peer_type) == 0 {
            return Err(NetworkError::PeerConnectionError(reason));
        }
        let delta: isize = if increase { 1 } else { -1 };
        match peer_type {
            PeerType::Bootstrap => {
                self.bootstrap_connection_count
                    .active_out_connection_attempts = (self
                    .bootstrap_connection_count
                    .active_out_connection_attempts
                    as isize
                    + delta) as usize
            }
            PeerType::WhiteListed => {
                self.whitelist_connection_count
                    .active_out_connection_attempts = (self
                    .whitelist_connection_count
                    .active_out_connection_attempts
                    as isize
                    + delta) as usize
            }
            PeerType::Standard => {
                self.standard_connection_count
                    .active_out_connection_attempts = (self
                    .standard_connection_count
                    .active_out_connection_attempts
                    as isize
                    + delta) as usize
            }
        }
        Ok(())
    }

    // return true if success
    fn update_global_active_out_connection_count(
        &mut self,
        peer_type: PeerType,
        increase: bool,
        reason: NetworkConnectionErrorType,
    ) -> Result<(), NetworkError> {
        if !increase && self.get_global_active_out_connection_count(peer_type) == 0 {
            return Err(NetworkError::PeerConnectionError(reason));
        }
        let delta: isize = if increase { 1 } else { -1 };
        match peer_type {
            PeerType::Bootstrap => {
                self.bootstrap_connection_count.active_out_connections =
                    (self.bootstrap_connection_count.active_out_connections as isize + delta)
                        as usize
            }
            PeerType::WhiteListed => {
                self.whitelist_connection_count.active_out_connections =
                    (self.whitelist_connection_count.active_out_connections as isize + delta)
                        as usize
            }
            PeerType::Standard => {
                self.standard_connection_count.active_out_connections =
                    (self.standard_connection_count.active_out_connections as isize + delta)
                        as usize
            }
        }
        Ok(())
    }

    // return true if success
    fn update_global_active_in_connection_count(
        &mut self,
        peer_type: PeerType,
        increase: bool,
        reason: NetworkConnectionErrorType,
    ) -> Result<(), NetworkError> {
        if !increase && self.get_global_active_in_connection_count(peer_type) == 0 {
            return Err(NetworkError::PeerConnectionError(reason));
        }
        let delta: isize = if increase { 1 } else { -1 };
        match peer_type {
            PeerType::Bootstrap => {
                self.bootstrap_connection_count.active_in_connections =
                    (self.bootstrap_connection_count.active_in_connections as isize + delta)
                        as usize
            }
            PeerType::WhiteListed => {
                self.whitelist_connection_count.active_in_connections =
                    (self.whitelist_connection_count.active_in_connections as isize + delta)
                        as usize
            }
            PeerType::Standard => {
                self.standard_connection_count.active_in_connections =
                    (self.standard_connection_count.active_in_connections as isize + delta) as usize
            }
        }
        Ok(())
    }

    fn get_global_active_out_connection_attempt_count(&self, peer_type: PeerType) -> usize {
        match peer_type {
            PeerType::Bootstrap => {
                self.bootstrap_connection_count
                    .active_out_connection_attempts
            }
            PeerType::WhiteListed => {
                self.whitelist_connection_count
                    .active_out_connection_attempts
            }
            PeerType::Standard => {
                self.standard_connection_count
                    .active_out_connection_attempts
            }
        }
    }
    fn get_global_active_out_connection_count(&self, peer_type: PeerType) -> usize {
        match peer_type {
            PeerType::Bootstrap => self.bootstrap_connection_count.active_out_connections,
            PeerType::WhiteListed => self.whitelist_connection_count.active_out_connections,
            PeerType::Standard => self.standard_connection_count.active_out_connections,
        }
    }
    fn get_global_active_in_connection_count(&self, peer_type: PeerType) -> usize {
        match peer_type {
            PeerType::Bootstrap => self.bootstrap_connection_count.active_in_connections,
            PeerType::WhiteListed => self.whitelist_connection_count.active_in_connections,
            PeerType::Standard => self.standard_connection_count.active_in_connections,
        }
    }
}

/// Gets available out connection attempts for given connection count and settings
fn get_available_out_connection_attempts_for_peer_type(
    count: &ConnectionCount,
    cfg: &PeerTypeConnectionConfig,
) -> usize {
    std::cmp::min(
        cfg.target_out
            .saturating_sub(count.active_out_connection_attempts)
            .saturating_sub(count.active_out_connections),
        cfg.max_out_attempts
            .saturating_sub(count.active_out_connection_attempts),
    )
}

/// peer is ready to be retried, enough time has elapsed since last failure
fn is_peer_ready(wakeup_interval: MassaTime, now: MassaTime, p: &PeerInfo) -> bool {
    if let Some(last_failure) = p.last_failure {
        if let Some(last_alive) = p.last_alive {
            if last_alive > last_failure {
                return true;
            }
        }
        return now
            .saturating_sub(last_failure)
            .saturating_sub(wakeup_interval)
            > MassaTime::from(0u64);
    }
    true
=======
>>>>>>> c9562428
}<|MERGE_RESOLUTION|>--- conflicted
+++ resolved
@@ -105,25 +105,12 @@
     pub(crate) saver_join_handle: JoinHandle<()>,
     /// Monitor changed peers.
     pub(crate) saver_watch_tx: watch::Sender<HashMap<IpAddr, PeerInfo>>,
-<<<<<<< HEAD
     /// Whitelist peers connection count
     pub(crate) whitelist_connection_count: ConnectionCount,
     /// Bootstrap peers connection count
     pub(crate) bootstrap_connection_count: ConnectionCount,
     /// Standard peers connection count
     pub(crate) standard_connection_count: ConnectionCount,
-=======
-    /// Total number of active out bootstrap connection attempts.
-    pub(crate) active_out_bootstrap_connection_attempts: usize,
-    /// Total number of active out non-bootstrap connection attempts.
-    pub(crate) active_out_nonbootstrap_connection_attempts: usize,
-    /// Total number of active bootstrap connections.
-    pub(crate) active_bootstrap_connections: usize, // TODO: in or out connections?
-    /// Total number of active out non-bootstrap connections.
-    pub active_out_nonbootstrap_connections: usize,
-    /// Total number of active in non-bootstrap connections
-    pub active_in_nonbootstrap_connections: usize,
->>>>>>> c9562428
     /// Every wakeup_interval we try to establish a connection with known inactive peers
     pub(crate) wakeup_interval: MassaTime,
     /// Clock compensation.
@@ -167,18 +154,12 @@
 ///
 /// Note: only non-active, non-bootstrap peers are counted when clipping to size limits.
 ///
-<<<<<<< HEAD
 /// Arguments :
 /// * cfg : NetworkSettings
 /// * peers : peers to clean up
 /// * opt_new_peers : optional peers to add to the database
 /// * clock_compensation: to be sync with server time
 /// * ban_timeout: after that time we forget we banned a peer
-=======
-/// Arguments : cfg : NetworkConfig
-/// peers : peers to clean up
-/// opt_new_peers : optional peers to add to the database
->>>>>>> c9562428
 pub(crate) fn cleanup_peers(
     cfg: &NetworkSettings,
     peers: &mut HashMap<IpAddr, PeerInfo>,
@@ -209,23 +190,8 @@
                 }
                 true
             })
-<<<<<<< HEAD
-            .take(crate::settings::MAX_ADVERTISE_LENGTH as usize)
+            .take(MAX_ADVERTISE_LENGTH as usize)
             .map(|&ip| PeerInfo::new(ip, true))
-=======
-            .take(MAX_ADVERTISE_LENGTH as usize)
-            .map(|&ip| PeerInfo {
-                ip,
-                banned: false,
-                bootstrap: false,
-                last_alive: None,
-                last_failure: None,
-                advertised: true,
-                active_out_connection_attempts: 0,
-                active_out_connections: 0,
-                active_in_connections: 0,
-            })
->>>>>>> c9562428
             .collect()
     } else {
         Vec::new()
@@ -904,7 +870,6 @@
         self.request_dump()?;
         Ok(())
     }
-<<<<<<< HEAD
 
     fn is_max_in_connection_count_reached(&self, peer_type: PeerType) -> bool {
         match peer_type {
@@ -1091,6 +1056,4 @@
             > MassaTime::from(0u64);
     }
     true
-=======
->>>>>>> c9562428
 }