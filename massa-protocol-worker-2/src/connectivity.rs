use crossbeam::channel::Receiver;
use crossbeam::{
    channel::{unbounded, Receiver, Sender},
    select,
};
use massa_consensus_exports::ConsensusController;
use massa_pool_exports::PoolController;
use massa_protocol_exports_2::{ProtocolConfig, ProtocolError};
use massa_storage::Storage;
use parking_lot::RwLock;
use peernet::transports::{OutConnectionConfig, TcpOutConnectionConfig};
use std::{num::NonZeroUsize, sync::Arc};
use std::{thread::JoinHandle, time::Duration};

use crate::handlers::peer_handler::models::{PeerMessageTuple, SharedPeerDB};
use crate::{
    controller::ProtocolControllerImpl,
    handlers::{
        block_handler::{cache::BlockCache, BlockHandler},
        endorsement_handler::{cache::EndorsementCache, EndorsementHandler},
        operation_handler::{cache::OperationCache, OperationHandler},
        peer_handler::{models::PeerMessageTuple, PeerManagementHandler},
    },
    wrap_network::NetworkController,
};

pub enum ConnectivityCommand {
    Stop,
}

pub fn start_connectivity_thread(
    config: ProtocolConfig,
    mut network_controller: Box<dyn NetworkController>,
    consensus_controller: Box<dyn ConsensusController>,
    pool_controller: Box<dyn PoolController>,
    channel_blocks: (Sender<PeerMessageTuple>, Receiver<PeerMessageTuple>),
    channel_endorsements: (Sender<PeerMessageTuple>, Receiver<PeerMessageTuple>),
    channel_operations: (Sender<PeerMessageTuple>, Receiver<PeerMessageTuple>),
    mut peer_management_handler: PeerManagementHandler,
    storage: Storage,
) -> Result<
    (
        (Sender<ConnectivityCommand>, JoinHandle<()>),
        ProtocolControllerImpl,
    ),
    ProtocolError,
> {
    let (sender, receiver) = unbounded();
    //TODO: Bound the channel
    // Channels handlers <-> outside world
    let (sender_operations_retrieval_ext, receiver_operations_retrieval_ext) = unbounded();
    let (sender_operations_propagation_ext, receiver_operations_propagation_ext) = unbounded();
    let (sender_endorsements_retrieval_ext, receiver_endorsements_retrieval_ext) = unbounded();
    let (sender_endorsements_propagation_ext, receiver_endorsements_propagation_ext) = unbounded();
    let (sender_blocks_propagation_ext, receiver_blocks_propagation_ext) = unbounded();
    let (sender_blocks_retrieval_ext, receiver_blocks_retrieval_ext) = unbounded();

    let handle = std::thread::spawn({
        let sender_endorsements_propagation_ext = sender_endorsements_propagation_ext.clone();
        let sender_blocks_retrieval_ext = sender_blocks_retrieval_ext.clone();
        let sender_blocks_propagation_ext = sender_blocks_propagation_ext.clone();
        let sender_operations_propagation_ext = sender_operations_propagation_ext.clone();
        move || {
<<<<<<< HEAD
=======
            let peer_db: SharedPeerDB = Arc::new(RwLock::new(Default::default()));
            //TODO: Bound the channel
            // Channels network <-> handlers
            let (sender_operations, receiver_operations) = unbounded();
            let (sender_endorsements, receiver_endorsements) = unbounded();
            let (sender_blocks, receiver_blocks) = unbounded();
            let (sender_msg, receiver_msg): (Sender<PeerMessageTuple>, Receiver<PeerMessageTuple>) =
                unbounded();

            // Register channels for handlers
            let message_handlers: MessagesHandler = MessagesHandler {
                sender_blocks,
                sender_endorsements,
                sender_operations,
                sender_peers: sender_msg.clone(),
                id_deserializer: U64VarIntDeserializer::new(Included(0), Included(u64::MAX)),
            };

            let mut peernet_config = PeerNetConfiguration::default(
                MassaHandshake::new(peer_db.clone()),
                message_handlers,
            );
            peernet_config.self_keypair = config.keypair.clone();
            peernet_config.fallback_function = Some(&fallback_function);
            //TODO: Add the rest of the config
            peernet_config.max_in_connections = config.max_in_connections;
            peernet_config.max_out_connections = config.max_out_connections;

            let mut manager = PeerNetManager::new(peernet_config);

            let mut peer_management_handler = PeerManagementHandler::new(
                initial_peers,
                peer_db,
                (sender_msg, receiver_msg),
                manager.active_connections.clone(),
                &config,
            );

>>>>>>> 0e93c967
            for (addr, transport) in &config.listeners {
                network_controller
                    .start_listener(*transport, *addr)
                    .expect(&format!(
                        "Failed to start listener {:?} of transport {:?} in protocol",
                        addr, transport
                    ));
            }

            // Create cache outside of the op handler because it could be used by other handlers
            //TODO: Add real config values
            let operation_cache = Arc::new(RwLock::new(OperationCache::new(
                NonZeroUsize::new(10000).unwrap(),
                NonZeroUsize::new(10000).unwrap(),
            )));
            let endorsement_cache = Arc::new(RwLock::new(EndorsementCache::new(
                NonZeroUsize::new(10000).unwrap(),
                NonZeroUsize::new(10000).unwrap(),
            )));

            let block_cache = Arc::new(RwLock::new(BlockCache::new(
                NonZeroUsize::new(10000).unwrap(),
                NonZeroUsize::new(10000).unwrap(),
            )));

            // Start handlers
            let mut operation_handler = OperationHandler::new(
                pool_controller.clone(),
                storage.clone_without_refs(),
                config.clone(),
                operation_cache.clone(),
                network_controller.get_active_connections(),
                channel_operations.1,
                sender_operations_retrieval_ext,
                receiver_operations_retrieval_ext,
                sender_operations_propagation_ext,
                receiver_operations_propagation_ext,
                peer_management_handler.sender.command_sender.clone(),
            );
            let mut endorsement_handler = EndorsementHandler::new(
                pool_controller.clone(),
                endorsement_cache.clone(),
                storage.clone_without_refs(),
                config.clone(),
                network_controller.get_active_connections(),
                channel_endorsements.1,
                sender_endorsements_retrieval_ext,
                receiver_endorsements_retrieval_ext,
                sender_endorsements_propagation_ext,
                receiver_endorsements_propagation_ext,
                peer_management_handler.sender.command_sender.clone(),
            );
            let mut block_handler = BlockHandler::new(
                network_controller.get_active_connections(),
                consensus_controller,
                pool_controller,
                channel_blocks.1,
                sender_blocks_retrieval_ext,
                receiver_blocks_retrieval_ext,
                receiver_blocks_propagation_ext,
                sender_blocks_propagation_ext,
                peer_management_handler.sender.command_sender.clone(),
                config.clone(),
                endorsement_cache,
                operation_cache,
                block_cache,
                storage.clone_without_refs(),
            );

            //Try to connect to peers
            loop {
                select! {
                        recv(receiver) -> msg => {
                            if let Ok(ConnectivityCommand::Stop) = msg {
                                drop(network_controller);
                                operation_handler.stop();
                                endorsement_handler.stop();
                                block_handler.stop();
                                peer_management_handler.stop();
                                break;
                            }
                        }
                    default(Duration::from_millis(1000)) => {
                        // Check if we need to connect to peers
                        let nb_connection_to_try = {
                            let nb_connection_to_try = network_controller.get_active_connections().get_max_out_connections() - network_controller.get_active_connections().get_nb_out_connections();
                            if nb_connection_to_try == 0 {
                                continue;
                            }
                            nb_connection_to_try
                        };
                        if config.debug {
                            println!("Trying to connect to {} peers", nb_connection_to_try);
                        }
                        // Get the best peers
                        {
                            let peer_db_read = peer_management_handler.peer_db.read();
                            let best_peers = peer_db_read.get_best_peers(nb_connection_to_try);
                            for peer_id in best_peers {
                                let peer_info = peer_db_read.peers.get(&peer_id).unwrap();
                                //TODO: Adapt for multiple listeners
                                let (addr, _) = peer_info.last_announce.listeners.iter().next().unwrap();
                                if peer_info.last_announce.listeners.is_empty() {
                                    continue;
                                }
                                {
                                    {
                                        if !network_controller.get_active_connections().check_addr_accepted(&addr) {
                                            println!("Address already connected");
                                            continue;
                                        }
                                    }
                                    if config.debug {
                                        println!("Trying to connect to peer {:?}", addr);
                                    }
                                    // We only manage TCP for now
                                    network_controller.try_connect(*addr, Duration::from_millis(200), &OutConnectionConfig::Tcp(Box::new(TcpOutConnectionConfig {}))).unwrap();
                                };
                            };
                        }
                    }
                }
            }
        }
    });
    // Start controller
    let controller = ProtocolControllerImpl::new(
        sender_blocks_retrieval_ext,
        sender_blocks_propagation_ext,
        sender_operations_propagation_ext,
        sender_endorsements_propagation_ext,
    );
    Ok(((sender, handle), controller))
}<|MERGE_RESOLUTION|>--- conflicted
+++ resolved
@@ -1,4 +1,3 @@
-use crossbeam::channel::Receiver;
 use crossbeam::{
     channel::{unbounded, Receiver, Sender},
     select,
@@ -8,18 +7,22 @@
 use massa_protocol_exports_2::{ProtocolConfig, ProtocolError};
 use massa_storage::Storage;
 use parking_lot::RwLock;
-use peernet::transports::{OutConnectionConfig, TcpOutConnectionConfig};
+use peernet::peer_id::PeerId;
+use peernet::transports::{OutConnectionConfig, TcpOutConnectionConfig, TransportType};
+use std::collections::HashMap;
+use std::net::SocketAddr;
 use std::{num::NonZeroUsize, sync::Arc};
 use std::{thread::JoinHandle, time::Duration};
 
-use crate::handlers::peer_handler::models::{PeerMessageTuple, SharedPeerDB};
+use crate::handlers::peer_handler::models::{PeerManagementCmd, SharedPeerDB};
+use crate::handlers::peer_handler::PeerManagementHandler;
 use crate::{
     controller::ProtocolControllerImpl,
     handlers::{
         block_handler::{cache::BlockCache, BlockHandler},
         endorsement_handler::{cache::EndorsementCache, EndorsementHandler},
         operation_handler::{cache::OperationCache, OperationHandler},
-        peer_handler::{models::PeerMessageTuple, PeerManagementHandler},
+        peer_handler::models::PeerMessageTuple,
     },
     wrap_network::NetworkController,
 };
@@ -36,7 +39,8 @@
     channel_blocks: (Sender<PeerMessageTuple>, Receiver<PeerMessageTuple>),
     channel_endorsements: (Sender<PeerMessageTuple>, Receiver<PeerMessageTuple>),
     channel_operations: (Sender<PeerMessageTuple>, Receiver<PeerMessageTuple>),
-    mut peer_management_handler: PeerManagementHandler,
+    channel_peers: (Sender<PeerMessageTuple>, Receiver<PeerMessageTuple>),
+    peer_db: SharedPeerDB,
     storage: Storage,
 ) -> Result<
     (
@@ -45,6 +49,9 @@
     ),
     ProtocolError,
 > {
+    let initial_peers = serde_json::from_str::<HashMap<PeerId, HashMap<SocketAddr, TransportType>>>(
+        &std::fs::read_to_string(&config.initial_peers)?,
+    )?;
     let (sender, receiver) = unbounded();
     //TODO: Bound the channel
     // Channels handlers <-> outside world
@@ -61,47 +68,6 @@
         let sender_blocks_propagation_ext = sender_blocks_propagation_ext.clone();
         let sender_operations_propagation_ext = sender_operations_propagation_ext.clone();
         move || {
-<<<<<<< HEAD
-=======
-            let peer_db: SharedPeerDB = Arc::new(RwLock::new(Default::default()));
-            //TODO: Bound the channel
-            // Channels network <-> handlers
-            let (sender_operations, receiver_operations) = unbounded();
-            let (sender_endorsements, receiver_endorsements) = unbounded();
-            let (sender_blocks, receiver_blocks) = unbounded();
-            let (sender_msg, receiver_msg): (Sender<PeerMessageTuple>, Receiver<PeerMessageTuple>) =
-                unbounded();
-
-            // Register channels for handlers
-            let message_handlers: MessagesHandler = MessagesHandler {
-                sender_blocks,
-                sender_endorsements,
-                sender_operations,
-                sender_peers: sender_msg.clone(),
-                id_deserializer: U64VarIntDeserializer::new(Included(0), Included(u64::MAX)),
-            };
-
-            let mut peernet_config = PeerNetConfiguration::default(
-                MassaHandshake::new(peer_db.clone()),
-                message_handlers,
-            );
-            peernet_config.self_keypair = config.keypair.clone();
-            peernet_config.fallback_function = Some(&fallback_function);
-            //TODO: Add the rest of the config
-            peernet_config.max_in_connections = config.max_in_connections;
-            peernet_config.max_out_connections = config.max_out_connections;
-
-            let mut manager = PeerNetManager::new(peernet_config);
-
-            let mut peer_management_handler = PeerManagementHandler::new(
-                initial_peers,
-                peer_db,
-                (sender_msg, receiver_msg),
-                manager.active_connections.clone(),
-                &config,
-            );
-
->>>>>>> 0e93c967
             for (addr, transport) in &config.listeners {
                 network_controller
                     .start_listener(*transport, *addr)
@@ -128,6 +94,14 @@
             )));
 
             // Start handlers
+            let mut peer_management_handler = PeerManagementHandler::new(
+                initial_peers,
+                peer_db,
+                channel_peers,
+                network_controller.get_active_connections(),
+                &config,
+            );
+
             let mut operation_handler = OperationHandler::new(
                 pool_controller.clone(),
                 storage.clone_without_refs(),
