[package]
name = "massa_final_state"
version = "0.23.0"
authors = ["Massa Labs <info@massa.net>"]
edition = "2021"

[dependencies]
displaydoc = "0.2"
serde = { version = "1.0", features = ["derive"] }
nom = "=7.1"
bs58 = { version = "0.4", features = ["check"] }
thiserror = "1.0"
tracing = "0.1"

# custom modules
massa_ledger_exports = { path = "../massa-ledger-exports" }
massa_ledger_worker = { path = "../massa-ledger-worker", optional = true }
massa_executed_ops = { path = "../massa-executed-ops" }
massa_models = { path = "../massa-models" }
massa_async_pool = { path = "../massa-async-pool" }
massa_serialization = { path = "../massa-serialization" }
massa_pos_exports = { path = "../massa-pos-exports" }
<<<<<<< HEAD
massa_db_exports = { path = "../massa-db-exports" }
massa_proto = { path = "../massa-proto" }
=======
massa_db = { path = "../massa-db" }
massa-proto-rs = { git = "https://github.com/massalabs/massa-proto-rs", rev = "18ec02f", features = ["tonic"] }
>>>>>>> 9ab5d44a
massa_versioning = { path = "../massa-versioning" }
massa_time = { path = "../massa-time" }

[dev-dependencies]
massa_async_pool = { path = "../massa-async-pool", features = ["testing"] }
massa_ledger_worker = { path = "../massa-ledger-worker", features = [
    "testing",
] }
massa_pos_worker = { path = "../massa-pos-worker", features = ["testing"] }
massa_pos_exports = { path = "../massa-pos-exports", features = ["testing"] }
massa_db_worker = { path = "../massa-db-worker"}
parking_lot = { version = "0.12", features = ["deadlock_detection"] }
tempfile = "3.3"

# for more information on what are the following features used for, see the cargo.toml at workspace level
[features]
testing = [
    "massa_ledger_worker/testing",
    "massa_async_pool/testing",
    "massa_pos_exports/testing",
]
sandbox = ["massa_async_pool/sandbox"]<|MERGE_RESOLUTION|>--- conflicted
+++ resolved
@@ -20,13 +20,8 @@
 massa_async_pool = { path = "../massa-async-pool" }
 massa_serialization = { path = "../massa-serialization" }
 massa_pos_exports = { path = "../massa-pos-exports" }
-<<<<<<< HEAD
 massa_db_exports = { path = "../massa-db-exports" }
-massa_proto = { path = "../massa-proto" }
-=======
-massa_db = { path = "../massa-db" }
 massa-proto-rs = { git = "https://github.com/massalabs/massa-proto-rs", rev = "18ec02f", features = ["tonic"] }
->>>>>>> 9ab5d44a
 massa_versioning = { path = "../massa-versioning" }
 massa_time = { path = "../massa-time" }
 
