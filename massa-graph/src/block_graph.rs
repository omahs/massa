// Copyright (c) 2022 MASSA LABS <info@massa.net>

//! All information concerning blocks, the block graph and cliques is managed here.
use crate::{
    bootstrapable_graph::BootstrapableGraph,
    error::{GraphError, GraphResult as Result},
    export_active_block::ExportActiveBlock,
    settings::GraphConfig,
};
use massa_hash::Hash;
use massa_logging::massa_trace;
use massa_models::{
    active_block::ActiveBlock, api::EndorsementInfo, clique::Clique, wrapped::WrappedContent,
    WrappedBlock, WrappedEndorsement,
};
use massa_models::{
    prehash::{BuildMap, Map, Set},
    WrappedHeader,
};
use massa_models::{
    Address, Block, BlockHeader, BlockHeaderSerializer, BlockId, BlockSerializer, EndorsementId,
    OperationId, OperationSearchResult, OperationSearchResultBlockStatus,
    OperationSearchResultStatus, Slot,
};
use massa_pos_exports::SelectorController;
use massa_signature::PublicKey;
use massa_storage::Storage;
use serde::{Deserialize, Serialize};
use std::collections::{hash_map, BTreeSet, HashMap, VecDeque};
use std::mem;
use std::{collections::HashSet, usize};
use tracing::{debug, info};

#[derive(Debug, Clone)]
#[allow(clippy::large_enum_variant)]
enum HeaderOrBlock {
    Header(WrappedHeader),
    Block(
        BlockId,
        Slot,
        Map<OperationId, usize>,
        Map<EndorsementId, u32>,
    ),
}

impl HeaderOrBlock {
    /// Gets slot for that header or block
    pub fn get_slot(&self) -> Slot {
        match self {
            HeaderOrBlock::Header(header) => header.content.slot,
            HeaderOrBlock::Block(_, slot, ..) => *slot,
        }
    }
}

/// Something can be discarded
#[derive(Debug, Clone, PartialEq, Eq, Serialize, Deserialize)]
pub enum DiscardReason {
    /// Block is invalid, either structurally, or because of some incompatibility. The String contains the reason for info or debugging.
    Invalid(String),
    /// Block is incompatible with a final block.
    Stale,
    /// Block has enough fitness.
    Final,
}

/// Enum used in `BlockGraph`'s state machine
#[derive(Debug, Clone)]
enum BlockStatus {
    /// The block/header has reached consensus but no consensus-level check has been performed.
    /// It will be processed during the next iteration
    Incoming(HeaderOrBlock),
    /// The block's or header's slot is too much in the future.
    /// It will be processed at the block/header slot
    WaitingForSlot(HeaderOrBlock),
    /// The block references an unknown Block id
    WaitingForDependencies {
        /// Given header/block
        header_or_block: HeaderOrBlock,
        /// includes self if it's only a header
        unsatisfied_dependencies: Set<BlockId>,
        /// Used to limit and sort the number of blocks/headers waiting for dependencies
        sequence_number: u64,
    },
    /// The block was checked and included in the blockgraph
    Active(Box<ActiveBlock>),
    /// The block was discarded and is kept to avoid reprocessing it
    Discarded {
        /// Just the header of that block
        header: WrappedHeader,
        /// why it was discarded
        reason: DiscardReason,
        /// Used to limit and sort the number of blocks/headers waiting for dependencies
        sequence_number: u64,
    },
}

/// Block status in the graph that can be exported.
#[derive(Debug, Clone, Serialize, Deserialize)]
pub enum ExportBlockStatus {
    /// received but not yet graph processed
    Incoming,
    /// waiting for its slot
    WaitingForSlot,
    /// waiting for a missing dependency
    WaitingForDependencies,
    /// valid and not yet final
    Active(Block),
    /// immutable
    Final(Block),
    /// not part of the graph
    Discarded(DiscardReason),
}

/// The block version that can be exported.
/// Note that the detailed list of operation is not exported
#[derive(Debug, Clone, Serialize, Deserialize)]
pub struct ExportCompiledBlock {
    /// Header of the corresponding block.
    pub header: WrappedHeader,
    /// For (i, set) in children,
    /// set contains the headers' hashes
    /// of blocks referencing exported block as a parent,
    /// in thread i.
    pub children: Vec<Set<BlockId>>,
    /// Active or final
    pub is_final: bool,
}

/// Status
#[derive(Debug, Clone, Serialize, Deserialize, PartialEq, Eq)]
pub enum Status {
    /// without enough fitness to be part of immutable history
    Active,
    /// with enough fitness to be part of immutable history
    Final,
}

impl<'a> BlockGraphExport {
    /// Conversion from blockgraph.
    pub fn extract_from(
        block_graph: &'a BlockGraph,
        slot_start: Option<Slot>,
        slot_end: Option<Slot>,
    ) -> Result<Self> {
        let mut export = BlockGraphExport {
            genesis_blocks: block_graph.genesis_hashes.clone(),
            active_blocks: Map::with_capacity_and_hasher(
                block_graph.block_statuses.len(),
                BuildMap::default(),
            ),
            discarded_blocks: Map::with_capacity_and_hasher(
                block_graph.block_statuses.len(),
                BuildMap::default(),
            ),
            best_parents: block_graph.best_parents.clone(),
            latest_final_blocks_periods: block_graph.latest_final_blocks_periods.clone(),
            gi_head: block_graph.gi_head.clone(),
            max_cliques: block_graph.max_cliques.clone(),
        };

        let filter = |s| {
            if let Some(s_start) = slot_start {
                if s < s_start {
                    return false;
                }
            }
            if let Some(s_end) = slot_end {
                if s >= s_end {
                    return false;
                }
            }
            true
        };

        for (hash, block) in block_graph.block_statuses.iter() {
            match block {
                BlockStatus::Discarded { header, reason, .. } => {
                    if filter(header.content.slot) {
                        export
                            .discarded_blocks
                            .insert(*hash, (reason.clone(), header.clone()));
                    }
                }
                BlockStatus::Active(a_block) => {
                    if filter(a_block.slot) {
                        let block = block_graph.storage.retrieve_block(hash).ok_or_else(|| {
                            GraphError::MissingBlock(format!(
                                "missing block in BlockGraphExport::extract_from: {}",
                                hash
                            ))
                        })?;
                        let stored_block = block.read();
                        export.active_blocks.insert(
                            *hash,
                            ExportCompiledBlock {
                                header: stored_block.content.header.clone(),
                                children: a_block
                                    .children
                                    .iter()
                                    .map(|thread| thread.keys().copied().collect::<Set<BlockId>>())
                                    .collect(),
                                is_final: a_block.is_final,
                            },
                        );
                    }
                }
                _ => continue,
            }
        }

        Ok(export)
    }
}

/// Bootstrap compatible version of the block graph
#[derive(Debug, Clone)]
pub struct BlockGraphExport {
    /// Genesis blocks.
    pub genesis_blocks: Vec<BlockId>,
    /// Map of active blocks, were blocks are in their exported version.
    pub active_blocks: Map<BlockId, ExportCompiledBlock>,
    /// Finite cache of discarded blocks, in exported version.
    pub discarded_blocks: Map<BlockId, (DiscardReason, WrappedHeader)>,
    /// Best parents hashes in each thread.
    pub best_parents: Vec<(BlockId, u64)>,
    /// Latest final period and block hash in each thread.
    pub latest_final_blocks_periods: Vec<(BlockId, u64)>,
    /// Head of the incompatibility graph.
    pub gi_head: Map<BlockId, Set<BlockId>>,
    /// List of maximal cliques of compatible blocks.
    pub max_cliques: Vec<Clique>,
}

/// Graph management
pub struct BlockGraph {
    /// Consensus related configuration
    cfg: GraphConfig,
    /// Block ids of genesis blocks
    genesis_hashes: Vec<BlockId>,
    /// Used to limit the number of waiting and discarded blocks
    sequence_counter: u64,
    /// Every block we know about
    block_statuses: Map<BlockId, BlockStatus>,
    /// Ids of incoming blocks/headers
    incoming_index: Set<BlockId>,
    /// ids of waiting for slot blocks/headers
    waiting_for_slot_index: Set<BlockId>,
    /// ids of waiting for dependencies blocks/headers
    waiting_for_dependencies_index: Set<BlockId>,
    /// ids of active blocks
    active_index: Set<BlockId>,
    /// ids of discarded blocks
    discarded_index: Set<BlockId>,
    /// One (block id, period) per thread
    latest_final_blocks_periods: Vec<(BlockId, u64)>,
    /// One `(block id, period)` per thread TODO not sure I understand the difference with `latest_final_blocks_periods`
    best_parents: Vec<(BlockId, u64)>,
    /// Incompatibility graph: maps a block id to the block ids it is incompatible with
    /// One entry per Active Block
    pub gi_head: Map<BlockId, Set<BlockId>>,
    /// All the cliques
    max_cliques: Vec<Clique>,
    /// Blocks that need to be propagated
    to_propagate: Map<BlockId, (Set<OperationId>, Vec<EndorsementId>)>,
    /// List of block ids we think are attack attempts
    attack_attempts: Vec<BlockId>,
    /// Newly final blocks
    new_final_blocks: Set<BlockId>,
    /// Newly stale block mapped to creator and slot
    new_stale_blocks: Map<BlockId, (PublicKey, Slot)>,
    /// Shared storage,
    pub storage: Storage,
    /// Selector controller
    pub selector_controller: Box<dyn SelectorController>,
}

/// Possible output of a header check
#[derive(Debug)]
enum HeaderCheckOutcome {
    /// it's ok and here are some useful values
    Proceed {
        /// one (parent block id, parent's period) per thread
        parents_hash_period: Vec<(BlockId, u64)>,
        /// blocks that header depends on
        dependencies: Set<BlockId>,
        /// blocks that header is incompatible with
        incompatibilities: Set<BlockId>,
        /// number of incompatibilities that are inherited from the parents
        inherited_incompatibilities_count: usize,
    },
    /// there is something wrong with that header
    Discard(DiscardReason),
    /// it must wait for its slot to be fully processed
    WaitForSlot,
    /// it must wait for these block ids to be fully processed
    WaitForDependencies(Set<BlockId>),
}

/// Possible outcomes of endorsements check
#[derive(Debug)]
enum EndorsementsCheckOutcome {
    /// Everything is ok
    Proceed,
    /// There is something wrong with that endorsement
    Discard(DiscardReason),
    /// It must wait for its slot to be fully processed
    WaitForSlot,
}

/// Creates genesis block in given thread.
///
/// # Arguments
/// * `cfg`: consensus configuration
/// * `thread_number`: thread in which we want a genesis block
pub fn create_genesis_block(
    cfg: &GraphConfig,
    thread_number: u8,
) -> Result<(BlockId, WrappedBlock)> {
    let keypair = &cfg.genesis_key;
    let header = BlockHeader::new_wrapped(
        BlockHeader {
            slot: Slot::new(0, thread_number),
            parents: Vec::new(),
            operation_merkle_root: Hash::compute_from(&Vec::new()),
            endorsements: Vec::new(),
        },
        BlockHeaderSerializer::new(),
        keypair,
    )?;

    Ok((
        header.id,
        Block::new_wrapped(
            Block {
                header,
                operations: Default::default(),
            },
            BlockSerializer::new(),
            keypair,
        )?,
    ))
}

impl BlockGraph {
    /// Creates a new `BlockGraph`.
    ///
    /// # Argument
    /// * `cfg`: consensus configuration.
    /// * `init`: A bootstrap graph to start the graph with
    /// * `storage`: A shared storage that share data across all modules.
    /// * `selector_controller`: Access to the PoS selector to get draws
    pub async fn new(
        cfg: GraphConfig,
        init: Option<BootstrapableGraph>,
        mut storage: Storage,
        selector_controller: Box<dyn SelectorController>,
    ) -> Result<Self> {
        // load genesis blocks

        let mut block_statuses = Map::default();
        let mut genesis_block_ids = Vec::with_capacity(cfg.thread_count as usize);
        for thread in 0u8..cfg.thread_count {
            let (block_id, block) = create_genesis_block(&cfg, thread).map_err(|err| {
                GraphError::GenesisCreationError(format!("genesis error {}", err))
            })?;
            genesis_block_ids.push(block_id);
            block_statuses.insert(
                block_id,
                BlockStatus::Active(Box::new(ActiveBlock {
                    creator_address: block.creator_address,
                    parents: Vec::new(),
                    children: vec![Map::default(); cfg.thread_count as usize],
                    dependencies: Set::<BlockId>::default(),
                    descendants: Set::<BlockId>::default(),
                    is_final: true,
                    operation_set: Default::default(),
                    endorsement_ids: Default::default(),
                    addresses_to_operations: Map::with_capacity_and_hasher(0, BuildMap::default()),
                    block_id,
                    addresses_to_endorsements: Default::default(),
                    slot: block.content.header.content.slot,
                })),
            );
            storage.store_block(block);
        }

        massa_trace!("consensus.block_graph.new", {});
        if let Some(boot_graph) = init {
            let mut res_graph = BlockGraph {
                cfg,
                sequence_counter: 0,
                genesis_hashes: genesis_block_ids,
                active_index: boot_graph.active_blocks.keys().copied().collect(),
                block_statuses: boot_graph
                    .active_blocks
                    .into_iter()
                    .map(|(b_id, exported_active_block)| {
                        // TODO: remove clone by doing a manual `into` below.
                        let block = exported_active_block.block.clone();
                        storage.store_block(block);
                        Ok((
                            b_id,
                            BlockStatus::Active(Box::new(
                                exported_active_block.to_active_block(storage.clone())?,
                            )),
                        ))
                    })
                    .collect::<Result<_>>()?,
                incoming_index: Default::default(),
                waiting_for_slot_index: Default::default(),
                waiting_for_dependencies_index: Default::default(),
                discarded_index: Default::default(),
                latest_final_blocks_periods: boot_graph.latest_final_blocks_periods,
                best_parents: boot_graph.best_parents,
                gi_head: boot_graph.gi_head,
                max_cliques: boot_graph.max_cliques,
                to_propagate: Default::default(),
                attack_attempts: Default::default(),
                new_final_blocks: Default::default(),
                new_stale_blocks: Default::default(),
                storage,
                selector_controller,
            };
            // compute block descendants
            let active_blocks_map: Map<BlockId, Vec<BlockId>> = res_graph
                .block_statuses
                .iter()
                .filter_map(|(h, s)| {
                    if let BlockStatus::Active(a) = s {
                        Some((*h, a.parents.iter().map(|(ph, _)| *ph).collect()))
                    } else {
                        None
                    }
                })
                .collect();
            for (b_hash, b_parents) in active_blocks_map.into_iter() {
                let mut ancestors: VecDeque<BlockId> = b_parents.into_iter().collect();
                let mut visited: Set<BlockId> = Default::default();
                while let Some(ancestor_h) = ancestors.pop_back() {
                    if !visited.insert(ancestor_h) {
                        continue;
                    }
                    if let Some(BlockStatus::Active(ab)) =
                        res_graph.block_statuses.get_mut(&ancestor_h)
                    {
                        ab.descendants.insert(b_hash);
                        for (ancestor_parent_h, _) in ab.parents.iter() {
                            ancestors.push_front(*ancestor_parent_h);
                        }
                    }
                }
            }
            Ok(res_graph)
        } else {
            Ok(BlockGraph {
                cfg,
                sequence_counter: 0,
                block_statuses,
                incoming_index: Default::default(),
                waiting_for_slot_index: Default::default(),
                waiting_for_dependencies_index: Default::default(),
                active_index: genesis_block_ids.iter().copied().collect(),
                discarded_index: Default::default(),
                latest_final_blocks_periods: genesis_block_ids.iter().map(|h| (*h, 0)).collect(),
                best_parents: genesis_block_ids.iter().map(|v| (*v, 0)).collect(),
                genesis_hashes: genesis_block_ids,
                gi_head: Map::default(),
                max_cliques: vec![Clique {
                    block_ids: Set::<BlockId>::default(),
                    fitness: 0,
                    is_blockclique: true,
                }],
                to_propagate: Default::default(),
                attack_attempts: Default::default(),
                new_final_blocks: Default::default(),
                new_stale_blocks: Default::default(),
                storage,
                selector_controller,
            })
        }
    }

    /// export full graph in a bootstrap compatible version
    pub fn export_bootstrap_graph(&self) -> Result<BootstrapableGraph> {
        let mut required_final_blocks: Set<_> = self.list_required_active_blocks()?;
        required_final_blocks.retain(|b_id| {
            if let Some(BlockStatus::Active(a_block)) = self.block_statuses.get(b_id) {
                if a_block.is_final {
                    // filter only final actives
                    return true;
                }
            }
            false
        });
        let mut active_blocks: Map<BlockId, ExportActiveBlock> =
            Map::with_capacity_and_hasher(required_final_blocks.len(), BuildMap::default());
        for b_id in &required_final_blocks {
            if let Some(BlockStatus::Active(a_block)) = self.block_statuses.get(b_id) {
                let block = self.storage.retrieve_block(b_id).ok_or_else(|| {
                    GraphError::MissingBlock(format!(
                        "missing block in export_bootstrap_graph: {}",
                        b_id
                    ))
                })?;
                let stored_block = block.read().clone();
                active_blocks.insert(
                    *b_id,
                    ExportActiveBlock {
                        block: stored_block,
                        block_id: *b_id,
                        parents: a_block.parents.clone(),
                        children: a_block
                            .children
                            .iter()
                            .map(|thread_children| {
                                thread_children
                                    .iter()
                                    .filter_map(|(child_id, child_period)| {
                                        if !required_final_blocks.contains(child_id) {
                                            return None;
                                        }
                                        Some((*child_id, *child_period))
                                    })
                                    .collect()
                            })
                            .collect(),
                        dependencies: a_block.dependencies.clone(),
                        is_final: a_block.is_final,
                    },
                );
            } else {
                return Err(GraphError::ContainerInconsistency(format!(
                    "block {} was expected to be active but wasn't on bootstrap graph export",
                    b_id
                )));
            }
        }

        Ok(BootstrapableGraph {
            active_blocks,
            best_parents: self.latest_final_blocks_periods.clone(),
            latest_final_blocks_periods: self.latest_final_blocks_periods.clone(),
            gi_head: self.gi_head.clone(),
            max_cliques: self.max_cliques.clone(),
        })
    }

    /// Gets latest final blocks (hash, period) for each thread.
    pub fn get_latest_final_blocks_periods(&self) -> &Vec<(BlockId, u64)> {
        &self.latest_final_blocks_periods
    }

    /// Gets best parents.
    pub fn get_best_parents(&self) -> &Vec<(BlockId, u64)> {
        &self.best_parents
    }

    /// Gets the list of cliques.
    pub fn get_cliques(&self) -> Vec<Clique> {
        self.max_cliques.clone()
    }

    /// Returns the list of block IDs created by a given address, and their finality statuses
    pub fn get_block_ids_by_creator(&self, address: &Address) -> Map<BlockId, Status> {
        // iterate on active (final and non-final) blocks
        self.active_index
            .iter()
            .filter_map(|block_id| match self.block_statuses.get(block_id) {
                Some(BlockStatus::Active(active_block)) => {
                    if active_block.creator_address == *address {
                        Some((
                            *block_id,
                            if active_block.is_final {
                                Status::Final
                            } else {
                                Status::Active
                            },
                        ))
                    } else {
                        None
                    }
                }
                _ => None,
            })
            .collect()
    }

    /// get operation info by involved address
    pub fn get_operations_involving_address(
        &self,
        address: &Address,
    ) -> Result<(Map<OperationId, OperationSearchResult>, Storage)> {
        let mut res: Map<OperationId, OperationSearchResult> = Default::default();
        let mut storage: Storage = self.storage.clone_without_refs();
        for b_id in self.active_index.iter() {
            if let Some(BlockStatus::Active(active_block)) = self.block_statuses.get(b_id) {
                if let Some(ops) = active_block.addresses_to_operations.get(address) {
                    for op_id in ops.iter() {
                        let idx = active_block.operation_set.get(op_id).ok_or_else(|| {
                            GraphError::ContainerInconsistency(format!(
                                "op {} should be here",
                                op_id
                            ))
                        })?;
                        let operation = self.storage.retrieve_operation(op_id).ok_or(
                            GraphError::MissingOperation(format!(
                                "The operation {} is not in the storage.",
                                op_id
                            )),
                        )?;
                        let search = OperationSearchResult {
                            op: operation,
                            in_pool: false,
                            in_blocks: vec![(*b_id, (*idx, active_block.is_final))]
                                .into_iter()
                                .collect(),
                            status: OperationSearchResultStatus::InBlock(
                                OperationSearchResultBlockStatus::Active,
                            ),
                        };
                        if let Some(old_search) = res.get_mut(op_id) {
                            old_search.extend(&search);
                        } else {
                            res.insert(*op_id, search);
                        }
                        if res.len() >= self.cfg.max_item_return_count {
                            storage.claim_operation_refs(&res.keys().cloned().collect());
                            return Ok((res, storage));
                        }
                    }
                }
            }
        }
        storage.claim_operation_refs(&res.keys().cloned().collect());
        Ok((res, storage))
    }

    /// Gets whole compiled block corresponding to given hash, if it is active.
    ///
    /// # Argument
    /// * `block_id`: block ID
    pub fn get_active_block(&self, block_id: &BlockId) -> Option<&ActiveBlock> {
        BlockGraph::get_full_active_block(&self.block_statuses, *block_id)
    }

    /// get export version of a block
    pub fn get_export_block_status(&self, block_id: &BlockId) -> Result<Option<ExportBlockStatus>> {
        let block_status = match self.block_statuses.get(block_id) {
            None => return Ok(None),
            Some(block_status) => block_status,
        };
        let export = match block_status {
            BlockStatus::Incoming(_) => ExportBlockStatus::Incoming,
            BlockStatus::WaitingForSlot(_) => ExportBlockStatus::WaitingForSlot,
            BlockStatus::WaitingForDependencies { .. } => ExportBlockStatus::WaitingForDependencies,
            BlockStatus::Active(active_block) => {
                let block = self.storage.retrieve_block(block_id).ok_or_else(|| {
                    GraphError::MissingBlock(format!(
                        "missing block in get_export_block_status: {}",
                        block_id
                    ))
                })?;
                let stored_block = block.read();
                if active_block.is_final {
                    ExportBlockStatus::Final(stored_block.content.clone())
                } else {
                    ExportBlockStatus::Active(stored_block.content.clone())
                }
            }
            BlockStatus::Discarded { reason, .. } => ExportBlockStatus::Discarded(reason.clone()),
        };
        Ok(Some(export))
    }

    /// Retrieves operations from operation Ids
    pub fn get_operations(
        &self,
        operation_ids: Set<OperationId>,
    ) -> Result<(Map<OperationId, OperationSearchResult>, Storage)> {
        // The search result.
        let mut res: Map<OperationId, OperationSearchResult> = Default::default();
        let mut storage = self.storage.clone_without_refs();
        // For each operation id we are searching for.
        for op_id in operation_ids.into_iter() {
            // The operation is fetched from the storage.
            let operation =
                self.storage
                    .retrieve_operation(&op_id)
                    .ok_or(GraphError::MissingOperation(format!(
                        "The operation {} is not in the storage.",
                        op_id
                    )))?;

            // The active blocks in which the operation is found.
            let mut in_blocks: Map<BlockId, (usize, bool)> = Default::default();

            for block_id in self.active_index.iter() {
                if let Some(BlockStatus::Active(active_block)) = self.block_statuses.get(block_id) {
                    // If the operation is found in the active block.
                    if let Some(idx) = active_block.operation_set.get(&op_id) {
                        in_blocks.insert(*block_id, (*idx, active_block.is_final));
                    }
                }
            }

            let result = OperationSearchResult {
                op: operation,
                in_pool: false,
                in_blocks,
                status: OperationSearchResultStatus::InBlock(
                    OperationSearchResultBlockStatus::Active,
                ),
            };
            res.insert(op_id, result);
        }
        storage.claim_operation_refs(&res.keys().cloned().collect());
        Ok((res, storage))
    }

    /// signal new slot
    pub fn slot_tick(&mut self, current_slot: Option<Slot>) -> Result<()> {
        // list all elements for which the time has come
        let to_process: BTreeSet<(Slot, BlockId)> = self
            .waiting_for_slot_index
            .iter()
            .filter_map(|b_id| match self.block_statuses.get(b_id) {
                Some(BlockStatus::WaitingForSlot(header_or_block)) => {
                    let slot = header_or_block.get_slot();
                    if Some(slot) <= current_slot {
                        Some((slot, *b_id))
                    } else {
                        None
                    }
                }
                _ => None,
            })
            .collect();

        massa_trace!("consensus.block_graph.slot_tick", {});
        // process those elements
        self.rec_process(to_process, current_slot)?;

        Ok(())
    }

    /// A new header has come !
    ///
    /// Checks performed:
    /// - Ignore genesis blocks.
    /// - See `process`.
    pub fn incoming_header(
        &mut self,
        block_id: BlockId,
        header: WrappedHeader,
        current_slot: Option<Slot>,
    ) -> Result<()> {
        // ignore genesis blocks
        if self.genesis_hashes.contains(&block_id) {
            return Ok(());
        }

        debug!(
            "received header {} for slot {}",
            block_id, header.content.slot
        );
        massa_trace!("consensus.block_graph.incoming_header", {"block_id": block_id, "header": header});
        let mut to_ack: BTreeSet<(Slot, BlockId)> = BTreeSet::new();
        match self.block_statuses.entry(block_id) {
            // if absent => add as Incoming, call rec_ack on it
            hash_map::Entry::Vacant(vac) => {
                to_ack.insert((header.content.slot, block_id));
                vac.insert(BlockStatus::Incoming(HeaderOrBlock::Header(header)));
                self.incoming_index.insert(block_id);
            }
            hash_map::Entry::Occupied(mut occ) => match occ.get_mut() {
                BlockStatus::Discarded {
                    sequence_number, ..
                } => {
                    // promote if discarded
                    *sequence_number = BlockGraph::new_sequence_number(&mut self.sequence_counter);
                }
                BlockStatus::WaitingForDependencies { .. } => {
                    // promote in dependencies
                    self.promote_dep_tree(block_id)?;
                }
                _ => {}
            },
        }

        // process
        self.rec_process(to_ack, current_slot)?;

        Ok(())
    }

    /// A new block has come
    ///
    /// Checks performed:
    /// - Ignore genesis blocks.
    /// - See `process`.
    pub fn incoming_block(
        &mut self,
        block_id: BlockId,
        slot: Slot,
        operation_set: Map<OperationId, usize>,
        endorsement_ids: Map<EndorsementId, u32>,
        current_slot: Option<Slot>,
    ) -> Result<()> {
        // ignore genesis blocks
        if self.genesis_hashes.contains(&block_id) {
            return Ok(());
        }

        let mut to_ack: BTreeSet<(Slot, BlockId)> = BTreeSet::new();
        match self.block_statuses.entry(block_id) {
            // if absent => add as Incoming, call rec_ack on it
            hash_map::Entry::Vacant(vac) => {
                to_ack.insert((slot, block_id));
                vac.insert(BlockStatus::Incoming(HeaderOrBlock::Block(
                    block_id,
                    slot,
                    operation_set,
                    endorsement_ids,
                )));
                self.incoming_index.insert(block_id);
            }
            hash_map::Entry::Occupied(mut occ) => match occ.get_mut() {
                BlockStatus::Discarded {
                    sequence_number, ..
                } => {
                    // promote if discarded
                    *sequence_number = BlockGraph::new_sequence_number(&mut self.sequence_counter);
                }
                BlockStatus::WaitingForSlot(header_or_block) => {
                    // promote to full block
                    *header_or_block =
                        HeaderOrBlock::Block(block_id, slot, operation_set, endorsement_ids);
                }
                BlockStatus::WaitingForDependencies {
                    header_or_block,
                    unsatisfied_dependencies,
                    ..
                } => {
                    // promote to full block and satisfy self-dependency
                    if unsatisfied_dependencies.remove(&block_id) {
                        // a dependency was satisfied: process
                        to_ack.insert((slot, block_id));
                    }
                    *header_or_block =
                        HeaderOrBlock::Block(block_id, slot, operation_set, endorsement_ids);
                    // promote in dependencies
                    self.promote_dep_tree(block_id)?;
                }
                _ => return Ok(()),
            },
        }

        // process
        self.rec_process(to_ack, current_slot)?;

        Ok(())
    }

    fn new_sequence_number(sequence_counter: &mut u64) -> u64 {
        let res = *sequence_counter;
        *sequence_counter += 1;
        res
    }

    /// acknowledge a set of items recursively
    fn rec_process(
        &mut self,
        mut to_ack: BTreeSet<(Slot, BlockId)>,
        current_slot: Option<Slot>,
    ) -> Result<()> {
        // order processing by (slot, hash)
        while let Some((_slot, hash)) = to_ack.pop_first() {
            to_ack.extend(self.process(hash, current_slot)?)
        }
        Ok(())
    }

    /// Acknowledge a single item, return a set of items to re-ack
    fn process(
        &mut self,
        block_id: BlockId,
        current_slot: Option<Slot>,
    ) -> Result<BTreeSet<(Slot, BlockId)>> {
        // list items to reprocess
        let mut reprocess = BTreeSet::new();

        massa_trace!("consensus.block_graph.process", { "block_id": block_id });
        // control all the waiting states and try to get a valid block
        let (
            valid_block_addresses_to_operations,
            valid_block_addresses_to_endorsements,
            valid_block_creator,
            valid_block_slot,
            valid_block_parents_hash_period,
            valid_block_deps,
            valid_block_incomp,
            valid_block_inherited_incomp_count,
            valid_block_operation_set,
            valid_block_endorsement_ids,
        ) = match self.block_statuses.get(&block_id) {
            None => return Ok(BTreeSet::new()), // disappeared before being processed: do nothing

            // discarded: do nothing
            Some(BlockStatus::Discarded { .. }) => {
                massa_trace!("consensus.block_graph.process.discarded", {
                    "block_id": block_id
                });
                return Ok(BTreeSet::new());
            }

            // already active: do nothing
            Some(BlockStatus::Active(_)) => {
                massa_trace!("consensus.block_graph.process.active", {
                    "block_id": block_id
                });
                return Ok(BTreeSet::new());
            }

            // incoming header
            Some(BlockStatus::Incoming(HeaderOrBlock::Header(_))) => {
                massa_trace!("consensus.block_graph.process.incoming_header", {
                    "block_id": block_id
                });
                // remove header
                let header = if let Some(BlockStatus::Incoming(HeaderOrBlock::Header(header))) =
                    self.block_statuses.remove(&block_id)
                {
                    self.incoming_index.remove(&block_id);
                    header
                } else {
                    return Err(GraphError::ContainerInconsistency(format!(
                        "inconsistency inside block statuses removing incoming header {}",
                        block_id
                    )));
                };
                match self.check_header(&block_id, &header, current_slot)? {
                    HeaderCheckOutcome::Proceed { .. } => {
                        // set as waiting dependencies
                        let mut dependencies = Set::<BlockId>::default();
                        dependencies.insert(block_id); // add self as unsatisfied
                        self.block_statuses.insert(
                            block_id,
                            BlockStatus::WaitingForDependencies {
                                header_or_block: HeaderOrBlock::Header(header),
                                unsatisfied_dependencies: dependencies,
                                sequence_number: BlockGraph::new_sequence_number(
                                    &mut self.sequence_counter,
                                ),
                            },
                        );
                        self.waiting_for_dependencies_index.insert(block_id);
                        self.promote_dep_tree(block_id)?;

                        massa_trace!(
                            "consensus.block_graph.process.incoming_header.waiting_for_self",
                            { "block_id": block_id }
                        );
                        return Ok(BTreeSet::new());
                    }
                    HeaderCheckOutcome::WaitForDependencies(mut dependencies) => {
                        // set as waiting dependencies
                        dependencies.insert(block_id); // add self as unsatisfied
                        massa_trace!("consensus.block_graph.process.incoming_header.waiting_for_dependencies", {"block_id": block_id, "dependencies": dependencies});

                        self.block_statuses.insert(
                            block_id,
                            BlockStatus::WaitingForDependencies {
                                header_or_block: HeaderOrBlock::Header(header),
                                unsatisfied_dependencies: dependencies,
                                sequence_number: BlockGraph::new_sequence_number(
                                    &mut self.sequence_counter,
                                ),
                            },
                        );
                        self.waiting_for_dependencies_index.insert(block_id);
                        self.promote_dep_tree(block_id)?;

                        return Ok(BTreeSet::new());
                    }
                    HeaderCheckOutcome::WaitForSlot => {
                        // make it wait for slot
                        self.block_statuses.insert(
                            block_id,
                            BlockStatus::WaitingForSlot(HeaderOrBlock::Header(header)),
                        );
                        self.waiting_for_slot_index.insert(block_id);

                        massa_trace!(
                            "consensus.block_graph.process.incoming_header.waiting_for_slot",
                            { "block_id": block_id }
                        );
                        return Ok(BTreeSet::new());
                    }
                    HeaderCheckOutcome::Discard(reason) => {
                        self.maybe_note_attack_attempt(&reason, &block_id);
                        massa_trace!("consensus.block_graph.process.incoming_header.discarded", {"block_id": block_id, "reason": reason});
                        // count stales
                        if reason == DiscardReason::Stale {
                            self.new_stale_blocks
                                .insert(block_id, (header.creator_public_key, header.content.slot));
                        }
                        // discard
                        self.block_statuses.insert(
                            block_id,
                            BlockStatus::Discarded {
                                header,
                                reason,
                                sequence_number: BlockGraph::new_sequence_number(
                                    &mut self.sequence_counter,
                                ),
                            },
                        );
                        self.discarded_index.insert(block_id);

                        return Ok(BTreeSet::new());
                    }
                }
            }

            // incoming block
            Some(BlockStatus::Incoming(HeaderOrBlock::Block(..))) => {
                massa_trace!("consensus.block_graph.process.incoming_block", {
                    "block_id": block_id
                });
                let block = self.storage.retrieve_block(&block_id).ok_or_else(|| {
                    GraphError::MissingBlock(format!(
                        "missing block in processing incoming block: {}",
                        block_id
                    ))
                })?;
                let stored_block = block.read();
                let (_block_id, slot, operation_set, endorsement_ids) =
                    if let Some(BlockStatus::Incoming(HeaderOrBlock::Block(
                        block_id,
                        slot,
                        operation_set,
                        endorsement_ids,
                    ))) = self.block_statuses.remove(&block_id)
                    {
                        self.incoming_index.remove(&block_id);
                        (block_id, slot, operation_set, endorsement_ids)
                    } else {
                        return Err(GraphError::ContainerInconsistency(format!(
                            "inconsistency inside block statuses removing incoming block {}",
                            block_id
                        )));
                    };
                match self.check_header(&block_id, &stored_block.content.header, current_slot)? {
                    HeaderCheckOutcome::Proceed {
                        parents_hash_period,
                        dependencies,
                        incompatibilities,
                        inherited_incompatibilities_count,
                    } => {
                        // block is valid: remove it from Incoming and return it
                        massa_trace!("consensus.block_graph.process.incoming_block.valid", {
                            "block_id": block_id
                        });
                        (
                            stored_block.involved_addresses(
                                &operation_set
                                    .iter()
                                    .map(|(&op_id, _)| {
                                        let operation = self
                                            .storage
                                            .retrieve_operation(&op_id)
                                            .ok_or_else(|| {
                                                GraphError::MissingOperation(format!(
                                        "missing operation in processing incoming block: {}",
                                        op_id
                                    ))
                                            })?;
                                        Ok((op_id, operation))
                                    })
                                    .collect::<Result<Map<OperationId, WrappedOperation>>>()?,
                            )?,
                            stored_block.addresses_to_endorsements()?,
                            stored_block.content.header.creator_public_key,
                            slot,
                            parents_hash_period,
                            dependencies,
                            incompatibilities,
                            inherited_incompatibilities_count,
                            operation_set,
                            endorsement_ids,
                        )
                    }
                    HeaderCheckOutcome::WaitForDependencies(dependencies) => {
                        // set as waiting dependencies
                        self.block_statuses.insert(
                            block_id,
                            BlockStatus::WaitingForDependencies {
                                header_or_block: HeaderOrBlock::Block(
                                    block_id,
                                    slot,
                                    operation_set,
                                    endorsement_ids,
                                ),
                                unsatisfied_dependencies: dependencies,
                                sequence_number: BlockGraph::new_sequence_number(
                                    &mut self.sequence_counter,
                                ),
                            },
                        );
                        self.waiting_for_dependencies_index.insert(block_id);
                        self.promote_dep_tree(block_id)?;
                        massa_trace!(
                            "consensus.block_graph.process.incoming_block.waiting_for_dependencies",
                            { "block_id": block_id }
                        );
                        return Ok(BTreeSet::new());
                    }
                    HeaderCheckOutcome::WaitForSlot => {
                        // set as waiting for slot
                        self.block_statuses.insert(
                            block_id,
                            BlockStatus::WaitingForSlot(HeaderOrBlock::Block(
                                block_id,
                                slot,
                                operation_set,
                                endorsement_ids,
                            )),
                        );
                        self.waiting_for_slot_index.insert(block_id);

                        massa_trace!(
                            "consensus.block_graph.process.incoming_block.waiting_for_slot",
                            { "block_id": block_id }
                        );
                        return Ok(BTreeSet::new());
                    }
                    HeaderCheckOutcome::Discard(reason) => {
                        self.maybe_note_attack_attempt(&reason, &block_id);
                        massa_trace!("consensus.block_graph.process.incoming_block.discarded", {"block_id": block_id, "reason": reason});
                        // count stales
                        if reason == DiscardReason::Stale {
                            self.new_stale_blocks.insert(
                                block_id,
                                (
                                    stored_block.content.header.creator_public_key,
                                    stored_block.content.header.content.slot,
                                ),
                            );
                        }
                        // add to discard
                        self.block_statuses.insert(
                            block_id,
                            BlockStatus::Discarded {
                                header: stored_block.content.header.clone(),
                                reason,
                                sequence_number: BlockGraph::new_sequence_number(
                                    &mut self.sequence_counter,
                                ),
                            },
                        );
                        self.discarded_index.insert(block_id);

                        return Ok(BTreeSet::new());
                    }
                }
            }

            Some(BlockStatus::WaitingForSlot(header_or_block)) => {
                massa_trace!("consensus.block_graph.process.waiting_for_slot", {
                    "block_id": block_id
                });
                let slot = header_or_block.get_slot();
                if Some(slot) > current_slot {
                    massa_trace!(
                        "consensus.block_graph.process.waiting_for_slot.in_the_future",
                        { "block_id": block_id }
                    );
                    // in the future: ignore
                    return Ok(BTreeSet::new());
                }
                // send back as incoming and ask for reprocess
                if let Some(BlockStatus::WaitingForSlot(header_or_block)) =
                    self.block_statuses.remove(&block_id)
                {
                    self.waiting_for_slot_index.remove(&block_id);
                    self.block_statuses
                        .insert(block_id, BlockStatus::Incoming(header_or_block));
                    self.incoming_index.insert(block_id);
                    reprocess.insert((slot, block_id));
                    massa_trace!(
                        "consensus.block_graph.process.waiting_for_slot.reprocess",
                        { "block_id": block_id }
                    );
                    return Ok(reprocess);
                } else {
                    return Err(GraphError::ContainerInconsistency(format!("inconsistency inside block statuses removing waiting for slot block or header {}", block_id)));
                };
            }

            Some(BlockStatus::WaitingForDependencies {
                unsatisfied_dependencies,
                ..
            }) => {
                massa_trace!("consensus.block_graph.process.waiting_for_dependencies", {
                    "block_id": block_id
                });
                if !unsatisfied_dependencies.is_empty() {
                    // still has unsatisfied dependencies: ignore
                    return Ok(BTreeSet::new());
                }
                // send back as incoming and ask for reprocess
                if let Some(BlockStatus::WaitingForDependencies {
                    header_or_block, ..
                }) = self.block_statuses.remove(&block_id)
                {
                    self.waiting_for_dependencies_index.remove(&block_id);
                    reprocess.insert((header_or_block.get_slot(), block_id));
                    self.block_statuses
                        .insert(block_id, BlockStatus::Incoming(header_or_block));
                    self.incoming_index.insert(block_id);
                    massa_trace!(
                        "consensus.block_graph.process.waiting_for_dependencies.reprocess",
                        { "block_id": block_id }
                    );
                    return Ok(reprocess);
                } else {
                    return Err(GraphError::ContainerInconsistency(format!("inconsistency inside block statuses removing waiting for slot header or block {}", block_id)));
                }
            }
        };

        // add block to graph
        self.add_block_to_graph(
            block_id,
            valid_block_parents_hash_period,
            valid_block_creator,
            valid_block_slot,
            valid_block_deps,
            valid_block_incomp,
            valid_block_inherited_incomp_count,
            valid_block_operation_set,
            valid_block_endorsement_ids,
            valid_block_addresses_to_operations,
            valid_block_addresses_to_endorsements,
        )?;

        // if the block was added, update linked dependencies and mark satisfied ones for recheck
        if let Some(BlockStatus::Active(active)) = self.block_statuses.get(&block_id) {
            massa_trace!("consensus.block_graph.process.is_active", {
                "block_id": block_id
            });
            self.to_propagate.insert(
                block_id,
                (
                    active.operation_set.keys().copied().collect(),
                    active.endorsement_ids.keys().copied().collect(),
                ),
            );
            for itm_block_id in self.waiting_for_dependencies_index.iter() {
                if let Some(BlockStatus::WaitingForDependencies {
                    header_or_block,
                    unsatisfied_dependencies,
                    ..
                }) = self.block_statuses.get_mut(itm_block_id)
                {
                    if unsatisfied_dependencies.remove(&block_id) {
                        // a dependency was satisfied: retry
                        reprocess.insert((header_or_block.get_slot(), *itm_block_id));
                    }
                }
            }
        }

        Ok(reprocess)
    }

    /// Note an attack attempt if the discard reason indicates one.
    fn maybe_note_attack_attempt(&mut self, reason: &DiscardReason, hash: &BlockId) {
        massa_trace!("consensus.block_graph.maybe_note_attack_attempt", {"hash": hash, "reason": reason});
        // If invalid, note the attack attempt.
        if let DiscardReason::Invalid(reason) = reason {
            info!(
                "consensus.block_graph.maybe_note_attack_attempt DiscardReason::Invalid:{}",
                reason
            );
            self.attack_attempts.push(*hash);
        }
    }

    /// Gets whole `ActiveBlock` corresponding to given `block_id`
    ///
    /// # Argument
    /// * `block_id`: block ID
    fn get_full_active_block(
        block_statuses: &Map<BlockId, BlockStatus>,
        block_id: BlockId,
    ) -> Option<&ActiveBlock> {
        match block_statuses.get(&block_id) {
            Some(BlockStatus::Active(active_block)) => Some(active_block),
            _ => None,
        }
    }

    /// Gets a block and all its descendants
    ///
    /// # Argument
    /// * hash : hash of the given block
    fn get_active_block_and_descendants(&self, block_id: &BlockId) -> Result<Set<BlockId>> {
        let mut to_visit = vec![*block_id];
        let mut result = Set::<BlockId>::default();
        while let Some(visit_h) = to_visit.pop() {
            if !result.insert(visit_h) {
                continue; // already visited
            }
            BlockGraph::get_full_active_block(&self.block_statuses, visit_h)
                .ok_or_else(|| GraphError::ContainerInconsistency(format!("inconsistency inside block statuses iterating through descendants of {} - missing {}", block_id, visit_h)))?
                .children
                .iter()
                .for_each(|thread_children| to_visit.extend(thread_children.keys()));
        }
        Ok(result)
    }

    /// Process an incoming header.
    ///
    /// Checks performed:
    /// - Number of parents matches thread count.
    /// - Slot above 0.
    /// - Valid thread.
    /// - Check that the block is older than the latest final one in thread.
    /// - Check that the block slot is not too much into the future,
    ///   as determined by the configuration `future_block_processing_max_periods`.
    /// - Check if it was the creator's turn to create this block.
    /// - TODO: check for double staking.
    /// - Check parents are present.
    /// - Check the topological consistency of the parents.
    /// - Check endorsements.
    /// - Check thread incompatibility test.
    /// - Check grandpa incompatibility test.
    /// - Check if the block is incompatible with a parent.
    /// - Check if the block is incompatible with a final block.
    fn check_header(
        &self,
        block_id: &BlockId,
        header: &WrappedHeader,
        current_slot: Option<Slot>,
    ) -> Result<HeaderCheckOutcome> {
        massa_trace!("consensus.block_graph.check_header", {
            "block_id": block_id
        });
        let mut parents: Vec<(BlockId, u64)> = Vec::with_capacity(self.cfg.thread_count as usize);
        let mut deps = Set::<BlockId>::default();
        let mut incomp = Set::<BlockId>::default();
        let mut missing_deps = Set::<BlockId>::default();
        let creator_addr = header.creator_address;

        // basic structural checks
        if header.content.parents.len() != (self.cfg.thread_count as usize)
            || header.content.slot.period == 0
            || header.content.slot.thread >= self.cfg.thread_count
        {
            return Ok(HeaderCheckOutcome::Discard(DiscardReason::Invalid(
                "Basic structural header checks failed".to_string(),
            )));
        }

        // check that is older than the latest final block in that thread
        // Note: this excludes genesis blocks
        if header.content.slot.period
            <= self.latest_final_blocks_periods[header.content.slot.thread as usize].1
        {
            return Ok(HeaderCheckOutcome::Discard(DiscardReason::Stale));
        }

        // check if block slot is too much in the future
        if let Some(cur_slot) = current_slot {
            if header.content.slot.period
                > cur_slot
                    .period
                    .saturating_add(self.cfg.future_block_processing_max_periods)
            {
                return Ok(HeaderCheckOutcome::WaitForSlot);
            }
        }

        // check if it was the creator's turn to create this block
        // (step 1 in consensus/pos.md)
        // note: do this AFTER TooMuchInTheFuture checks
        //       to avoid doing too many draws to check blocks in the distant future
        let slot_draw_address = match self.selector_controller.get_producer(header.content.slot) {
            Ok(draw) => draw,
            Err(_) => return Ok(HeaderCheckOutcome::WaitForSlot),
        };
        if creator_addr != slot_draw_address {
            // it was not the creator's turn to create a block for this slot
            return Ok(HeaderCheckOutcome::Discard(DiscardReason::Invalid(
                format!("Bad creator turn for the slot:{}", header.content.slot),
            )));
        }

        // check if block is in the future: queue it
        // note: do it after testing signature + draw to prevent queue flooding/DoS
        // note: Some(x) > None
        if Some(header.content.slot) > current_slot {
            return Ok(HeaderCheckOutcome::WaitForSlot);
        }

        // Note: here we will check if we already have a block for that slot
        // and if someone double staked, they will be denounced

        // list parents and ensure they are present
        let parent_set: Set<BlockId> = header.content.parents.iter().copied().collect();
        deps.extend(&parent_set);
        for parent_thread in 0u8..self.cfg.thread_count {
            let parent_hash = header.content.parents[parent_thread as usize];
            match self.block_statuses.get(&parent_hash) {
                Some(BlockStatus::Discarded { reason, .. }) => {
                    // parent is discarded
                    return Ok(HeaderCheckOutcome::Discard(match reason {
                        DiscardReason::Invalid(invalid_reason) => DiscardReason::Invalid(format!(
                            "discarded because a parent was discarded for the following reason: {}",
                            invalid_reason
                        )),
                        r => r.clone(),
                    }));
                }
                Some(BlockStatus::Active(parent)) => {
                    // parent is active

                    // check that the parent is from an earlier slot in the right thread
                    if parent.slot.thread != parent_thread || parent.slot >= header.content.slot {
                        return Ok(HeaderCheckOutcome::Discard(DiscardReason::Invalid(
                            format!(
                                "Bad parent {} in thread:{} or slot:{} for {}.",
                                parent_hash, parent_thread, parent.slot, header.content.slot
                            ),
                        )));
                    }

                    // inherit parent incompatibilities
                    // and ensure parents are mutually compatible
                    if let Some(p_incomp) = self.gi_head.get(&parent_hash) {
                        if !p_incomp.is_disjoint(&parent_set) {
                            return Ok(HeaderCheckOutcome::Discard(DiscardReason::Invalid(
                                "Parent not mutually compatible".to_string(),
                            )));
                        }
                        incomp.extend(p_incomp);
                    }

                    parents.push((parent_hash, parent.slot.period));
                }
                _ => {
                    // parent is missing or queued
                    if self.genesis_hashes.contains(&parent_hash) {
                        // forbid depending on discarded genesis block
                        return Ok(HeaderCheckOutcome::Discard(DiscardReason::Stale));
                    }
                    missing_deps.insert(parent_hash);
                }
            }
        }
        if !missing_deps.is_empty() {
            return Ok(HeaderCheckOutcome::WaitForDependencies(missing_deps));
        }
        let inherited_incomp_count = incomp.len();

        // check the topological consistency of the parents
        {
            let mut gp_max_slots = vec![0u64; self.cfg.thread_count as usize];
            for parent_i in 0..self.cfg.thread_count {
                let (parent_h, parent_period) = parents[parent_i as usize];
                let parent = self.get_active_block(&parent_h).ok_or_else(|| {
                    GraphError::ContainerInconsistency(format!(
                        "inconsistency inside block statuses searching parent {} of block {}",
                        parent_h, block_id
                    ))
                })?;
                if parent_period < gp_max_slots[parent_i as usize] {
                    // a parent is earlier than a block known by another parent in that thread
                    return Ok(HeaderCheckOutcome::Discard(DiscardReason::Invalid(
                        "a parent is earlier than a block known by another parent in that thread"
                            .to_string(),
                    )));
                }
                gp_max_slots[parent_i as usize] = parent_period;
                if parent_period == 0 {
                    // genesis
                    continue;
                }
                for gp_i in 0..self.cfg.thread_count {
                    if gp_i == parent_i {
                        continue;
                    }
                    let gp_h = parent.parents[gp_i as usize].0;
                    deps.insert(gp_h);
                    match self.block_statuses.get(&gp_h) {
                        // this grandpa is discarded
                        Some(BlockStatus::Discarded { reason, .. }) => {
                            return Ok(HeaderCheckOutcome::Discard(reason.clone()));
                        }
                        // this grandpa is active
                        Some(BlockStatus::Active(gp)) => {
                            if gp.slot.period > gp_max_slots[gp_i as usize] {
                                if gp_i < parent_i {
                                    return Ok(HeaderCheckOutcome::Discard(
                                        DiscardReason::Invalid(
                                            "grandpa error: gp_i < parent_i".to_string(),
                                        ),
                                    ));
                                }
                                gp_max_slots[gp_i as usize] = gp.slot.period;
                            }
                        }
                        // this grandpa is missing or queued
                        _ => {
                            if self.genesis_hashes.contains(&gp_h) {
                                // forbid depending on discarded genesis block
                                return Ok(HeaderCheckOutcome::Discard(DiscardReason::Stale));
                            }
                            missing_deps.insert(gp_h);
                        }
                    }
                }
            }
        }
        if !missing_deps.is_empty() {
            return Ok(HeaderCheckOutcome::WaitForDependencies(missing_deps));
        }

        // get parent in own thread
        let parent_in_own_thread = BlockGraph::get_full_active_block(
            &self.block_statuses,
            parents[header.content.slot.thread as usize].0,
        )
        .ok_or_else(|| {
            GraphError::ContainerInconsistency(format!(
                "inconsistency inside block statuses searching parent {} in own thread of block {}",
                parents[header.content.slot.thread as usize].0, block_id
            ))
        })?;

        // check endorsements
        match self.check_endorsements(header, parent_in_own_thread)? {
            EndorsementsCheckOutcome::Proceed => {}
            EndorsementsCheckOutcome::Discard(reason) => {
                return Ok(HeaderCheckOutcome::Discard(reason))
            }
            EndorsementsCheckOutcome::WaitForSlot => return Ok(HeaderCheckOutcome::WaitForSlot),
        }

        // thread incompatibility test
        parent_in_own_thread.children[header.content.slot.thread as usize]
            .keys()
            .filter(|&sibling_h| sibling_h != block_id)
            .try_for_each(|&sibling_h| {
                incomp.extend(self.get_active_block_and_descendants(&sibling_h)?);
                Result::<()>::Ok(())
            })?;

        // grandpa incompatibility test
        for tau in (0u8..self.cfg.thread_count).filter(|&t| t != header.content.slot.thread) {
            // for each parent in a different thread tau
            // traverse parent's descendants in tau
            let mut to_explore = vec![(0usize, header.content.parents[tau as usize])];
            while let Some((cur_gen, cur_h)) = to_explore.pop() {
                let cur_b = BlockGraph::get_full_active_block(&self.block_statuses, cur_h)
                    .ok_or_else(|| GraphError::ContainerInconsistency(format!("inconsistency inside block statuses searching {} while checking grandpa incompatibility of block {}",cur_h,  block_id)))?;

                // traverse but do not check up to generation 1
                if cur_gen <= 1 {
                    to_explore.extend(
                        cur_b.children[tau as usize]
                            .keys()
                            .map(|&c_h| (cur_gen + 1, c_h)),
                    );
                    continue;
                }

                let parent_id = {
                    let block = self
                        .storage
                        .retrieve_block(&cur_b.block_id)
                        .ok_or_else(|| {
                            GraphError::MissingBlock(format!(
                                "missing block in grandpa incomp test: {}",
                                cur_b.block_id
                            ))
                        })?;
                    let stored_block = block.read();
                    stored_block.content.header.content.parents[header.content.slot.thread as usize]
                };

                // check if the parent in tauB has a strictly lower period number than B's parent in tauB
                // note: cur_b cannot be genesis at gen > 1
                if BlockGraph::get_full_active_block(
                    &self.block_statuses,
                    parent_id,
                )
                .ok_or_else(||
                    GraphError::ContainerInconsistency(
                        format!("inconsistency inside block statuses searching {} check if the parent in tauB has a strictly lower period number than B's parent in tauB while checking grandpa incompatibility of block {}",
                        parent_id,
                        block_id)
                    ))?
                .slot
                .period
                    < parent_in_own_thread.slot.period
                {
                    // GPI detected
                    incomp.extend(self.get_active_block_and_descendants(&cur_h)?);
                } // otherwise, cur_b and its descendants cannot be GPI with the block: don't traverse
            }
        }

        // check if the block is incompatible with a parent
        if !incomp.is_disjoint(&parents.iter().map(|(h, _p)| *h).collect()) {
            return Ok(HeaderCheckOutcome::Discard(DiscardReason::Invalid(
                "Block incompatible with a parent".to_string(),
            )));
        }

        // check if the block is incompatible with a final block
        if !incomp.is_disjoint(
            &self
                .active_index
                .iter()
                .filter_map(|h| {
                    if let Some(BlockStatus::Active(a)) = self.block_statuses.get(h) {
                        if a.is_final {
                            return Some(*h);
                        }
                    }
                    None
                })
                .collect(),
        ) {
            return Ok(HeaderCheckOutcome::Discard(DiscardReason::Stale));
        }
        massa_trace!("consensus.block_graph.check_header.ok", {
            "block_id": block_id
        });

        Ok(HeaderCheckOutcome::Proceed {
            parents_hash_period: parents,
            dependencies: deps,
            incompatibilities: incomp,
            inherited_incompatibilities_count: inherited_incomp_count,
        })
    }

    /// check endorsements:
    /// * endorser was selected for that (slot, index)
    /// * endorsed slot is `parent_in_own_thread` slot
    fn check_endorsements(
        &self,
        header: &WrappedHeader,
        parent_in_own_thread: &ActiveBlock,
    ) -> Result<EndorsementsCheckOutcome> {
        // check endorsements
        let endorsement_draws = match self
            .selector_controller
            .get_selection(parent_in_own_thread.slot)
        {
            Ok(sel) => sel.endorsments,
            Err(_) => return Ok(EndorsementsCheckOutcome::WaitForSlot),
        };
        for endorsement in header.content.endorsements.iter() {
            // check that the draw is correct
            if endorsement.creator_address != endorsement_draws[endorsement.content.index as usize]
            {
                return Ok(EndorsementsCheckOutcome::Discard(DiscardReason::Invalid(
                    format!(
                        "endorser draw mismatch for header in slot: {}",
                        header.content.slot
                    ),
                )));
            }
            // check that the endorsement slot matches the endorsed block
            if endorsement.content.slot != parent_in_own_thread.slot {
                return Ok(EndorsementsCheckOutcome::Discard(DiscardReason::Invalid(
                    format!("endorsement targets a block with wrong slot. Block's parent: {}, endorsement: {}",
                            parent_in_own_thread.slot, endorsement.content.slot),
                )));
            }

            // note that the following aspects are checked in protocol
            // * PoS draws
            // * signature
            // * intra block endorsement reuse
            // * intra block index reuse
            // * slot in the same thread as block's slot
            // * slot is before the block's slot
            // * the endorsed block is the parent in the same thread
        }

        Ok(EndorsementsCheckOutcome::Proceed)
    }

<<<<<<< HEAD
    /// Process and incoming block.
    ///
    /// Checks performed:
    /// - See `check_header`.
    /// - See `check_operations`.
    fn check_block(
        &self,
        block: &WrappedBlock,
        operation_set: &Map<OperationId, usize>,
        pos: &mut ProofOfStake,
        current_slot: Option<Slot>,
    ) -> Result<BlockCheckOutcome> {
        massa_trace!("consensus.block_graph.check_block", {
            "block_id": block.id
        });
        let mut deps;
        let incomp;
        let parents;
        let inherited_incomp_count;
        let production_evts;

        // check header
        match self.check_header(&block.id, &block.content.header, pos, current_slot)? {
            HeaderCheckOutcome::Proceed {
                parents_hash_period,
                dependencies,
                incompatibilities,
                inherited_incompatibilities_count,
                production_events,
            } => {
                // block_changes can be ignored as it is empty, (maybe add an error if not)
                parents = parents_hash_period;
                deps = dependencies;
                incomp = incompatibilities;
                inherited_incomp_count = inherited_incompatibilities_count;
                production_evts = production_events;
            }
            HeaderCheckOutcome::Discard(reason) => return Ok(BlockCheckOutcome::Discard(reason)),
            HeaderCheckOutcome::WaitForDependencies(deps) => {
                return Ok(BlockCheckOutcome::WaitForDependencies(deps))
            }
            HeaderCheckOutcome::WaitForSlot => return Ok(BlockCheckOutcome::WaitForSlot),
        }

        // check operations
        let (operations_deps, block_ledger_changes, roll_updates) =
            match self.check_operations(block, operation_set, pos)? {
                BlockOperationsCheckOutcome::Proceed {
                    dependencies,
                    block_ledger_changes,
                    roll_updates,
                } => (dependencies, block_ledger_changes, roll_updates),
                BlockOperationsCheckOutcome::Discard(reason) => {
                    println!("Discarding ops: {:?}", reason);
                    return Ok(BlockCheckOutcome::Discard(reason));
                }
                BlockOperationsCheckOutcome::WaitForDependencies(deps) => {
                    return Ok(BlockCheckOutcome::WaitForDependencies(deps))
                }
            };
        deps.extend(operations_deps);

        massa_trace!("consensus.block_graph.check_block.ok", {
            "block_id": block.id
        });

        Ok(BlockCheckOutcome::Proceed {
            parents_hash_period: parents,
            dependencies: deps,
            incompatibilities: incomp,
            inherited_incompatibilities_count: inherited_incomp_count,
            block_ledger_changes,
            roll_updates,
            production_events: production_evts,
        })
    }

    /// Check if operations are consistent.
    ///
    /// Returns changes done by that block to the ledger (one hashmap per thread) and rolls
    /// `consensus/pos.md#block-reception-process`
    ///
    /// Checks performed:
    /// - Check that ops were not reused in previous blocks.
    fn check_operations(
        &self,
        block_to_check: &WrappedBlock,
        operation_set: &Map<OperationId, usize>,
        pos: &mut ProofOfStake,
    ) -> Result<BlockOperationsCheckOutcome> {
        // check that ops are not reused in previous blocks. Note that in-block reuse was checked in protocol.
        let mut dependencies: Set<BlockId> = Set::<BlockId>::default();
        for op_id in block_to_check.content.operations.iter() {
            let operation =
                self.storage
                    .retrieve_operation(op_id)
                    .ok_or(GraphError::MissingOperation(format!(
                        "The operation {} isn't found in the storage.",
                        op_id
                    )))?;
            let op_start_validity_period = *operation
                .get_validity_range(self.cfg.operation_validity_periods)
                .start();

            let mut current_block_id =
                block_to_check.content.header.content.parents[operation.thread as usize]; // non-genesis => has parents
            loop {
                // get block to process.
                let current_block = match self.block_statuses.get(&current_block_id) {
                    Some(block) => match block {
                        BlockStatus::Active(block) => block,
                        _ => return Err(GraphError::ContainerInconsistency(format!("block {} is not active but is an ancestor of a potentially active block", current_block_id))),
                    },
                    None => {
                        let mut missing_deps = Set::<BlockId>::with_capacity_and_hasher(1, BuildMap::default());
                        missing_deps.insert(current_block_id);
                        return Ok(BlockOperationsCheckOutcome::WaitForDependencies(missing_deps));
                    }
                };

                // stop at op validity start
                if current_block.slot.period < op_start_validity_period {
                    break; // next op.
                }

                // check if present
                if current_block
                    .operation_set
                    .keys()
                    .any(|k| operation_set.contains_key(k))
                {
                    error!("block graph check_operations error, block operation already integrated in another block");
                    return Ok(BlockOperationsCheckOutcome::Discard(
                        DiscardReason::Invalid(
                            "Block operation already integrated in another block".to_string(),
                        ),
                    ));
                }
                dependencies.insert(current_block_id);

                if current_block.parents.is_empty() {
                    // genesis block found
                    break;
                }

                current_block_id = current_block.parents[operation.thread as usize].0;
            }
        }

        // initialize block state accumulator
        let mut state_accu = match self
            .block_state_accumulator_init(&block_to_check.content.header, pos)
        {
            Ok(accu) => accu,
            Err(err) => {
                warn!(
                    "block graph check_operations error, could not init block state accumulator: {}",
                    err
                );
                return Ok(BlockOperationsCheckOutcome::Discard(
                    DiscardReason::Invalid(format!("block graph check_operations error, could not init block state accumulator: {}", err)),
                ));
            }
        };

        // all operations
        // (including step 6 in consensus/pos.md)
        for op_id in block_to_check.content.operations.iter() {
            let operation =
                self.storage
                    .retrieve_operation(op_id)
                    .ok_or(GraphError::MissingOperation(format!(
                        "The operation {} isn't found in the storage.",
                        op_id
                    )))?;
            match self.block_state_try_apply_op(
                &mut state_accu,
                &block_to_check.content.header,
                &operation,
                pos,
            ) {
                Ok(_) => (),
                Err(err) => {
                    warn!(
                        "block graph check_operations error, operation apply to state: {}",
                        err
                    );
                    return Ok(BlockOperationsCheckOutcome::Discard(
                        DiscardReason::Invalid(format!(
                            "block graph check_operations error, operation apply to state: {}",
                            err
                        )),
                    ));
                }
            };
        }

        Ok(BlockOperationsCheckOutcome::Proceed {
            dependencies,
            block_ledger_changes: state_accu.ledger_changes,
            roll_updates: state_accu.roll_updates,
        })
    }

=======
>>>>>>> 47d0e236
    /// get genesis block ids
    pub fn get_genesis_block_ids(&self) -> &Vec<BlockId> {
        &self.genesis_hashes
    }

    /// Computes max cliques of compatible blocks
    pub fn compute_max_cliques(&self) -> Vec<Set<BlockId>> {
        let mut max_cliques: Vec<Set<BlockId>> = Vec::new();

        // algorithm adapted from IK_GPX as summarized in:
        //   Cazals et al., "A note on the problem of reporting maximal cliques"
        //   Theoretical Computer Science, 2008
        //   https://doi.org/10.1016/j.tcs.2008.05.010

        // stack: r, p, x
        let mut stack: Vec<(Set<BlockId>, Set<BlockId>, Set<BlockId>)> = vec![(
            Set::<BlockId>::default(),
            self.gi_head.keys().cloned().collect(),
            Set::<BlockId>::default(),
        )];
        while let Some((r, mut p, mut x)) = stack.pop() {
            if p.is_empty() && x.is_empty() {
                max_cliques.push(r);
                continue;
            }
            // choose the pivot vertex following the GPX scheme:
            // u_p = node from (p \/ x) that maximizes the cardinality of (P \ Neighbors(u_p, GI))
            let &u_p = p
                .union(&x)
                .max_by_key(|&u| {
                    p.difference(&(&self.gi_head[u] | &vec![*u].into_iter().collect()))
                        .count()
                })
                .unwrap(); // p was checked to be non-empty before

            // iterate over u_set = (p /\ Neighbors(u_p, GI))
            let u_set: Set<BlockId> =
                &p & &(&self.gi_head[&u_p] | &vec![u_p].into_iter().collect());
            for u_i in u_set.into_iter() {
                p.remove(&u_i);
                let u_i_set: Set<BlockId> = vec![u_i].into_iter().collect();
                let comp_n_u_i: Set<BlockId> = &self.gi_head[&u_i] | &u_i_set;
                stack.push((&r | &u_i_set, &p - &comp_n_u_i, &x - &comp_n_u_i));
                x.insert(u_i);
            }
        }
        if max_cliques.is_empty() {
            // make sure at least one clique remains
            max_cliques = vec![Set::<BlockId>::default()];
        }
        max_cliques
    }

    #[allow(clippy::too_many_arguments)]
    fn add_block_to_graph(
        &mut self,
        add_block_id: BlockId,
        parents_hash_period: Vec<(BlockId, u64)>,
        add_block_creator: PublicKey,
        add_block_slot: Slot,
        deps: Set<BlockId>,
        incomp: Set<BlockId>,
        inherited_incomp_count: usize,
<<<<<<< HEAD
        block_ledger_changes: LedgerChanges,
        operation_set: Map<OperationId, usize>,
=======
        operation_set: Map<OperationId, (usize, u64)>,
>>>>>>> 47d0e236
        endorsement_ids: Map<EndorsementId, u32>,
        addresses_to_operations: Map<Address, Set<OperationId>>,
        addresses_to_endorsements: Map<Address, Set<EndorsementId>>,
    ) -> Result<()> {
        massa_trace!("consensus.block_graph.add_block_to_graph", {
            "block_id": add_block_id
        });
        // add block to status structure
        self.block_statuses.insert(
            add_block_id,
            BlockStatus::Active(Box::new(ActiveBlock {
                creator_address: Address::from_public_key(&add_block_creator),
                parents: parents_hash_period.clone(),
                dependencies: deps,
                descendants: Set::<BlockId>::default(),
                block_id: add_block_id,
                children: vec![Default::default(); self.cfg.thread_count as usize],
                is_final: false,
                operation_set,
                endorsement_ids,
                addresses_to_operations,
                addresses_to_endorsements,
                slot: add_block_slot,
            })),
        );
        self.active_index.insert(add_block_id);

        // add as child to parents
        for (parent_h, _parent_period) in parents_hash_period.iter() {
            if let Some(BlockStatus::Active(a_parent)) = self.block_statuses.get_mut(parent_h) {
                a_parent.children[add_block_slot.thread as usize]
                    .insert(add_block_id, add_block_slot.period);
            } else {
                return Err(GraphError::ContainerInconsistency(format!(
                    "inconsistency inside block statuses adding child {} of block {}",
                    add_block_id, parent_h
                )));
            }
        }

        // add as descendant to ancestors. Note: descendants are never removed.
        {
            let mut ancestors: VecDeque<BlockId> =
                parents_hash_period.iter().map(|(h, _)| *h).collect();
            let mut visited = Set::<BlockId>::default();
            while let Some(ancestor_h) = ancestors.pop_back() {
                if !visited.insert(ancestor_h) {
                    continue;
                }
                if let Some(BlockStatus::Active(ab)) = self.block_statuses.get_mut(&ancestor_h) {
                    ab.descendants.insert(add_block_id);
                    for (ancestor_parent_h, _) in ab.parents.iter() {
                        ancestors.push_front(*ancestor_parent_h);
                    }
                }
            }
        }

        // add incompatibilities to gi_head
        massa_trace!(
            "consensus.block_graph.add_block_to_graph.add_incompatibilities",
            {}
        );
        for incomp_h in incomp.iter() {
            self.gi_head
                .get_mut(incomp_h)
                .ok_or_else(|| {
                    GraphError::MissingBlock(format!(
                        "missing block when adding incomp to gi_head: {}",
                        incomp_h
                    ))
                })?
                .insert(add_block_id);
        }
        self.gi_head.insert(add_block_id, incomp.clone());

        // max cliques update
        massa_trace!(
            "consensus.block_graph.add_block_to_graph.max_cliques_update",
            {}
        );
        if incomp.len() == inherited_incomp_count {
            // clique optimization routine:
            //   the block only has incompatibilities inherited from its parents
            //   therefore it is not forking and can simply be added to the cliques it is compatible with
            self.max_cliques
                .iter_mut()
                .filter(|c| incomp.is_disjoint(&c.block_ids))
                .for_each(|c| {
                    c.block_ids.insert(add_block_id);
                });
        } else {
            // fully recompute max cliques
            massa_trace!(
                "consensus.block_graph.add_block_to_graph.clique_full_computing",
                { "hash": add_block_id }
            );
            let before = self.max_cliques.len();
            self.max_cliques = self
                .compute_max_cliques()
                .into_iter()
                .map(|c| Clique {
                    block_ids: c,
                    fitness: 0,
                    is_blockclique: false,
                })
                .collect();
            let after = self.max_cliques.len();
            if before != after {
                massa_trace!(
                    "consensus.block_graph.add_block_to_graph.clique_full_computing more than one clique",
                    { "cliques": self.max_cliques, "gi_head": self.gi_head }
                );
                // gi_head
                debug!(
                    "clique number went from {} to {} after adding {}",
                    before, after, add_block_id
                );
            }
        }

        // compute clique fitnesses and find blockclique
        massa_trace!("consensus.block_graph.add_block_to_graph.compute_clique_fitnesses_and_find_blockclique", {});
        // note: clique_fitnesses is pair (fitness, -hash_sum) where the second parameter is negative for sorting
        {
            let mut blockclique_i = 0usize;
            let mut max_clique_fitness = (0u64, num::BigInt::default());
            for (clique_i, clique) in self.max_cliques.iter_mut().enumerate() {
                clique.fitness = 0;
                clique.is_blockclique = false;
                let mut sum_hash = num::BigInt::default();
                for block_h in clique.block_ids.iter() {
                    clique.fitness = clique.fitness
                        .checked_add(
                            BlockGraph::get_full_active_block(&self.block_statuses, *block_h)
                                .ok_or_else(|| GraphError::ContainerInconsistency(format!("inconsistency inside block statuses computing fitness while adding {} - missing {}", add_block_id, block_h)))?
                                .fitness(),
                        )
                        .ok_or(GraphError::FitnessOverflow)?;
                    sum_hash -=
                        num::BigInt::from_bytes_be(num::bigint::Sign::Plus, block_h.to_bytes());
                }
                let cur_fit = (clique.fitness, sum_hash);
                if cur_fit > max_clique_fitness {
                    blockclique_i = clique_i;
                    max_clique_fitness = cur_fit;
                }
            }
            self.max_cliques[blockclique_i].is_blockclique = true;
        }

        // update best parents
        massa_trace!(
            "consensus.block_graph.add_block_to_graph.update_best_parents",
            {}
        );
        {
            // find blockclique
            let blockclique_i = self
                .max_cliques
                .iter()
                .position(|c| c.is_blockclique)
                .unwrap_or_default();
            let blockclique = &self.max_cliques[blockclique_i];

            // init best parents as latest_final_blocks_periods
            self.best_parents = self.latest_final_blocks_periods.clone();
            // for each blockclique block, set it as best_parent in its own thread
            // if its period is higher than the current best_parent in that thread
            for block_h in blockclique.block_ids.iter() {
                let b_slot = BlockGraph::get_full_active_block(&self.block_statuses, *block_h)
                    .ok_or_else(|| GraphError::ContainerInconsistency(format!("inconsistency inside block statuses updating best parents while adding {} - missing {}", add_block_id, block_h)))?
                    .slot;
                if b_slot.period > self.best_parents[b_slot.thread as usize].1 {
                    self.best_parents[b_slot.thread as usize] = (*block_h, b_slot.period);
                }
            }
        }

        // list stale blocks
        massa_trace!(
            "consensus.block_graph.add_block_to_graph.list_stale_blocks",
            {}
        );
        let stale_blocks = {
            let blockclique_i = self
                .max_cliques
                .iter()
                .position(|c| c.is_blockclique)
                .unwrap_or_default();
            let fitness_threshold = self.max_cliques[blockclique_i]
                .fitness
                .saturating_sub(self.cfg.delta_f0);
            // iterate from largest to smallest to minimize reallocations
            let mut indices: Vec<usize> = (0..self.max_cliques.len()).collect();
            indices
                .sort_unstable_by_key(|&i| std::cmp::Reverse(self.max_cliques[i].block_ids.len()));
            let mut high_set = Set::<BlockId>::default();
            let mut low_set = Set::<BlockId>::default();
            for clique_i in indices.into_iter() {
                if self.max_cliques[clique_i].fitness >= fitness_threshold {
                    high_set.extend(&self.max_cliques[clique_i].block_ids);
                } else {
                    low_set.extend(&self.max_cliques[clique_i].block_ids);
                }
            }
            self.max_cliques.retain(|c| c.fitness >= fitness_threshold);
            &low_set - &high_set
        };
        // mark stale blocks
        massa_trace!(
            "consensus.block_graph.add_block_to_graph.mark_stale_blocks",
            {}
        );
        for stale_block_hash in stale_blocks.into_iter() {
            if let Some(BlockStatus::Active(active_block)) =
                self.block_statuses.remove(&stale_block_hash)
            {
                self.active_index.remove(&stale_block_hash);
                if active_block.is_final {
                    return Err(GraphError::ContainerInconsistency(format!("inconsistency inside block statuses removing stale blocks adding {} - block {} was already final", add_block_id, stale_block_hash)));
                }

                // remove from gi_head
                if let Some(other_incomps) = self.gi_head.remove(&stale_block_hash) {
                    for other_incomp in other_incomps.into_iter() {
                        if let Some(other_incomp_lst) = self.gi_head.get_mut(&other_incomp) {
                            other_incomp_lst.remove(&stale_block_hash);
                        }
                    }
                }

                // remove from cliques
                let stale_block_fitness = active_block.fitness();
                self.max_cliques.iter_mut().for_each(|c| {
                    if c.block_ids.remove(&stale_block_hash) {
                        c.fitness -= stale_block_fitness;
                    }
                });
                self.max_cliques.retain(|c| !c.block_ids.is_empty()); // remove empty cliques
                if self.max_cliques.is_empty() {
                    // make sure at least one clique remains
                    self.max_cliques = vec![Clique {
                        block_ids: Set::<BlockId>::default(),
                        fitness: 0,
                        is_blockclique: true,
                    }];
                }

                // remove from parent's children
                for (parent_h, _parent_period) in active_block.parents.iter() {
                    if let Some(BlockStatus::Active(parent_active_block)) =
                        self.block_statuses.get_mut(parent_h)
                    {
                        parent_active_block.children[active_block.slot.thread as usize]
                            .remove(&stale_block_hash);
                    }
                }

                massa_trace!("consensus.block_graph.add_block_to_graph.stale", {
                    "hash": stale_block_hash
                });

                let (creator, header) = {
                    let block = self
                        .storage
                        .retrieve_block(&active_block.block_id)
                        .ok_or_else(|| {
                            GraphError::MissingBlock(format!(
                                "missing block when adding block to graph stale: {}",
                                active_block.block_id
                            ))
                        })?;
                    let stored_block = block.read();
                    (
                        stored_block.content.header.creator_public_key,
                        stored_block.content.header.clone(),
                    )
                };

                // mark as stale
                self.new_stale_blocks
                    .insert(stale_block_hash, (creator, active_block.slot));
                self.block_statuses.insert(
                    stale_block_hash,
                    BlockStatus::Discarded {
                        header,
                        reason: DiscardReason::Stale,
                        sequence_number: BlockGraph::new_sequence_number(
                            &mut self.sequence_counter,
                        ),
                    },
                );
                self.discarded_index.insert(stale_block_hash);
            } else {
                return Err(GraphError::ContainerInconsistency(format!("inconsistency inside block statuses removing stale blocks adding {} - block {} is missing", add_block_id, stale_block_hash)));
            }
        }

        // list final blocks
        massa_trace!(
            "consensus.block_graph.add_block_to_graph.list_final_blocks",
            {}
        );
        let final_blocks = {
            // short-circuiting intersection of cliques from smallest to largest
            let mut indices: Vec<usize> = (0..self.max_cliques.len()).collect();
            indices.sort_unstable_by_key(|&i| self.max_cliques[i].block_ids.len());
            let mut final_candidates = self.max_cliques[indices[0]].block_ids.clone();
            for i in 1..indices.len() {
                final_candidates.retain(|v| self.max_cliques[i].block_ids.contains(v));
                if final_candidates.is_empty() {
                    break;
                }
            }

            // restrict search to cliques with high enough fitness, sort cliques by fitness (highest to lowest)
            massa_trace!(
                "consensus.block_graph.add_block_to_graph.list_final_blocks.restrict",
                {}
            );
            indices.retain(|&i| self.max_cliques[i].fitness > self.cfg.delta_f0);
            indices.sort_unstable_by_key(|&i| std::cmp::Reverse(self.max_cliques[i].fitness));

            let mut final_blocks = Set::<BlockId>::default();
            for clique_i in indices.into_iter() {
                massa_trace!(
                    "consensus.block_graph.add_block_to_graph.list_final_blocks.loop",
                    { "clique_i": clique_i }
                );
                // check in cliques from highest to lowest fitness
                if final_candidates.is_empty() {
                    // no more final candidates
                    break;
                }
                let clique = &self.max_cliques[clique_i];

                // compute the total fitness of all the descendants of the candidate within the clique
                let loc_candidates = final_candidates.clone();
                for candidate_h in loc_candidates.into_iter() {
                    let desc_fit: u64 =
                        BlockGraph::get_full_active_block(&self.block_statuses, candidate_h)
                            .ok_or_else(|| {
                                GraphError::MissingBlock(format!(
                                    "missing block when computing total fitness of descendants: {}",
                                    candidate_h
                                ))
                            })?
                            .descendants
                            .intersection(&clique.block_ids)
                            .map(|h| {
                                if let Some(BlockStatus::Active(ab)) = self.block_statuses.get(h) {
                                    return ab.fitness();
                                }
                                0
                            })
                            .sum();
                    if desc_fit > self.cfg.delta_f0 {
                        // candidate is final
                        final_candidates.remove(&candidate_h);
                        final_blocks.insert(candidate_h);
                    }
                }
            }
            final_blocks
        };

        // mark final blocks and update latest_final_blocks_periods
        massa_trace!(
            "consensus.block_graph.add_block_to_graph.mark_final_blocks",
            {}
        );
        for final_block_hash in final_blocks.into_iter() {
            // remove from gi_head
            if let Some(other_incomps) = self.gi_head.remove(&final_block_hash) {
                for other_incomp in other_incomps.into_iter() {
                    if let Some(other_incomp_lst) = self.gi_head.get_mut(&other_incomp) {
                        other_incomp_lst.remove(&final_block_hash);
                    }
                }
            }

            // mark as final and update latest_final_blocks_periods
            if let Some(BlockStatus::Active(final_block)) =
                self.block_statuses.get_mut(&final_block_hash)
            {
                massa_trace!("consensus.block_graph.add_block_to_graph.final", {
                    "hash": final_block_hash
                });
                final_block.is_final = true;
                // remove from cliques
                let final_block_fitness = final_block.fitness();
                self.max_cliques.iter_mut().for_each(|c| {
                    if c.block_ids.remove(&final_block_hash) {
                        c.fitness -= final_block_fitness;
                    }
                });
                self.max_cliques.retain(|c| !c.block_ids.is_empty()); // remove empty cliques
                if self.max_cliques.is_empty() {
                    // make sure at least one clique remains
                    self.max_cliques = vec![Clique {
                        block_ids: Set::<BlockId>::default(),
                        fitness: 0,
                        is_blockclique: true,
                    }];
                }
                // update latest final blocks
                if final_block.slot.period
                    > self.latest_final_blocks_periods[final_block.slot.thread as usize].1
                {
                    self.latest_final_blocks_periods[final_block.slot.thread as usize] =
                        (final_block_hash, final_block.slot.period);
                }
                // update new final blocks list
                self.new_final_blocks.insert(final_block_hash);
            } else {
                return Err(GraphError::ContainerInconsistency(format!("inconsistency inside block statuses updating final blocks adding {} - block {} is missing", add_block_id, final_block_hash)));
            }
        }

        massa_trace!("consensus.block_graph.add_block_to_graph.end", {});
        Ok(())
    }

    fn list_required_active_blocks(&self) -> Result<Set<BlockId>> {
        // list all active blocks
        let mut retain_active: Set<BlockId> =
            Set::<BlockId>::with_capacity_and_hasher(self.active_index.len(), BuildMap::default());

        let latest_final_blocks: Vec<BlockId> = self
            .latest_final_blocks_periods
            .iter()
            .map(|(hash, _)| *hash)
            .collect();

        // retain all non-final active blocks,
        // the current "best parents",
        // and the dependencies for both.
        for block_id in self.active_index.iter() {
            if let Some(BlockStatus::Active(active_block)) = self.block_statuses.get(block_id) {
                if !active_block.is_final
                    || self.best_parents.iter().any(|(b, _p)| b == block_id)
                    || latest_final_blocks.contains(block_id)
                {
                    retain_active.extend(active_block.dependencies.clone());
                    retain_active.insert(*block_id);
                }
            }
        }

        // retain best parents
        retain_active.extend(self.best_parents.iter().map(|(b, _p)| *b));

        // retain last final blocks
        retain_active.extend(self.latest_final_blocks_periods.iter().map(|(h, _)| *h));

        for (thread, id) in latest_final_blocks.iter().enumerate() {
            let mut current_block_id = *id;
            while let Some(current_block) = self.get_active_block(&current_block_id) {
                let parent_id = {
                    if !current_block.parents.is_empty() {
                        Some(current_block.parents[thread as usize].0)
                    } else {
                        None
                    }
                };

                // retain block
                retain_active.insert(current_block_id);

                // stop traversing when reaching a block with period number low enough
                // so that any of its operations will have their validity period expired at the latest final block in thread
                // note: one more is kept because of the way we iterate
                if current_block.slot.period
                    < self.latest_final_blocks_periods[thread]
                        .1
                        .saturating_sub(self.cfg.operation_validity_periods)
                {
                    break;
                }

                // if not genesis, traverse parent
                match parent_id {
                    Some(p_id) => current_block_id = p_id,
                    None => break,
                }
            }
        }

        // grow with parents & fill thread holes twice
        for _ in 0..2 {
            // retain the parents of the selected blocks
            let retain_clone = retain_active.clone();

            for retain_h in retain_clone.into_iter() {
                retain_active.extend(
                    self.get_active_block(&retain_h)
                        .ok_or_else(|| GraphError::ContainerInconsistency(format!("inconsistency inside block statuses pruning and retaining the parents of the selected blocks - {} is missing", retain_h)))?
                        .parents
                        .iter()
                        .map(|(b_id, _p)| *b_id),
                )
            }

            // find earliest kept slots in each thread
            let mut earliest_retained_periods: Vec<u64> = self
                .latest_final_blocks_periods
                .iter()
                .map(|(_, p)| *p)
                .collect();
            for retain_h in retain_active.iter() {
                let retain_slot = &self
                    .get_active_block(retain_h)
                    .ok_or_else(|| GraphError::ContainerInconsistency(format!("inconsistency inside block statuses pruning and finding earliest kept slots in each thread - {} is missing", retain_h)))?
                    .slot;
                earliest_retained_periods[retain_slot.thread as usize] = std::cmp::min(
                    earliest_retained_periods[retain_slot.thread as usize],
                    retain_slot.period,
                );
            }

            // fill up from the latest final block back to the earliest for each thread
            for thread in 0..self.cfg.thread_count {
                let mut cursor = self.latest_final_blocks_periods[thread as usize].0; // hash of tha latest final in that thread
                while let Some(c_block) = self.get_active_block(&cursor) {
                    if c_block.slot.period < earliest_retained_periods[thread as usize] {
                        break;
                    }
                    retain_active.insert(cursor);
                    if c_block.parents.is_empty() {
                        // genesis
                        break;
                    }
                    cursor = c_block.parents[thread as usize].0;
                }
            }
        }

        Ok(retain_active)
    }

    /// prune active blocks and return final blocks, return discarded final blocks
    fn prune_active(&mut self) -> Result<Map<BlockId, ActiveBlock>> {
        // list required active blocks
        let mut retain_active = self.list_required_active_blocks()?;

        // retain extra history according to the config
        // this is useful to avoid desync on temporary connection loss
        for a_block in self.active_index.iter() {
            if let Some(BlockStatus::Active(active_block)) = self.block_statuses.get(a_block) {
                let (_b_id, latest_final_period) =
                    self.latest_final_blocks_periods[active_block.slot.thread as usize];
                if active_block.slot.period
                    >= latest_final_period.saturating_sub(self.cfg.force_keep_final_periods)
                {
                    retain_active.insert(*a_block);
                }
            }
        }

        // remove unused final active blocks
        let mut discarded_finals: Map<BlockId, ActiveBlock> = Map::default();
        let to_remove: Vec<BlockId> = self
            .active_index
            .difference(&retain_active)
            .copied()
            .collect();
        for discard_active_h in to_remove {
            let block = self
                .storage
                .retrieve_block(&discard_active_h)
                .ok_or_else(|| {
                    GraphError::MissingBlock(format!(
                        "missing block when removing unused final active blocks: {}",
                        discard_active_h
                    ))
                })?;
            let stored_block = block.read();

            let discarded_active = if let Some(BlockStatus::Active(discarded_active)) =
                self.block_statuses.remove(&discard_active_h)
            {
                self.active_index.remove(&discard_active_h);
                discarded_active
            } else {
                return Err(GraphError::ContainerInconsistency(format!("inconsistency inside block statuses pruning and removing unused final active blocks - {} is missing", discard_active_h)));
            };

            // remove from parent's children
            for (parent_h, _parent_period) in discarded_active.parents.iter() {
                if let Some(BlockStatus::Active(parent_active_block)) =
                    self.block_statuses.get_mut(parent_h)
                {
                    parent_active_block.children[discarded_active.slot.thread as usize]
                        .remove(&discard_active_h);
                }
            }

            massa_trace!("consensus.block_graph.prune_active", {"hash": discard_active_h, "reason": DiscardReason::Final});

            // mark as final
            self.block_statuses.insert(
                discard_active_h,
                BlockStatus::Discarded {
                    header: stored_block.content.header.clone(),
                    reason: DiscardReason::Final,
                    sequence_number: BlockGraph::new_sequence_number(&mut self.sequence_counter),
                },
            );
            self.discarded_index.insert(discard_active_h);

            discarded_finals.insert(discard_active_h, *discarded_active);
        }

        Ok(discarded_finals)
    }

    fn promote_dep_tree(&mut self, hash: BlockId) -> Result<()> {
        let mut to_explore = vec![hash];
        let mut to_promote: Map<BlockId, (Slot, u64)> = Map::default();
        while let Some(h) = to_explore.pop() {
            if to_promote.contains_key(&h) {
                continue;
            }
            if let Some(BlockStatus::WaitingForDependencies {
                header_or_block,
                unsatisfied_dependencies,
                sequence_number,
                ..
            }) = self.block_statuses.get(&h)
            {
                // promote current block
                to_promote.insert(h, (header_or_block.get_slot(), *sequence_number));
                // register dependencies for exploration
                to_explore.extend(unsatisfied_dependencies);
            }
        }

        let mut to_promote: Vec<(Slot, u64, BlockId)> = to_promote
            .into_iter()
            .map(|(h, (slot, seq))| (slot, seq, h))
            .collect();
        to_promote.sort_unstable(); // last ones should have the highest seq number
        for (_slot, _seq, h) in to_promote.into_iter() {
            if let Some(BlockStatus::WaitingForDependencies {
                sequence_number, ..
            }) = self.block_statuses.get_mut(&h)
            {
                *sequence_number = BlockGraph::new_sequence_number(&mut self.sequence_counter);
            }
        }
        Ok(())
    }

    fn prune_waiting_for_dependencies(&mut self) -> Result<()> {
        let mut to_discard: Map<BlockId, Option<DiscardReason>> = Map::default();
        let mut to_keep: Map<BlockId, (u64, Slot)> = Map::default();

        // list items that are older than the latest final blocks in their threads or have deps that are discarded
        {
            for block_id in self.waiting_for_dependencies_index.iter() {
                if let Some(BlockStatus::WaitingForDependencies {
                    header_or_block,
                    unsatisfied_dependencies,
                    sequence_number,
                }) = self.block_statuses.get(block_id)
                {
                    // has already discarded dependencies => discard (choose worst reason)
                    let mut discard_reason = None;
                    let mut discarded_dep_found = false;
                    for dep in unsatisfied_dependencies.iter() {
                        if let Some(BlockStatus::Discarded { reason, .. }) =
                            self.block_statuses.get(dep)
                        {
                            discarded_dep_found = true;
                            match reason {
                                DiscardReason::Invalid(reason) => {
                                    discard_reason = Some(DiscardReason::Invalid(format!("discarded because depend on block:{} that has discard reason:{}", block_id, reason)));
                                    break;
                                }
                                DiscardReason::Stale => discard_reason = Some(DiscardReason::Stale),
                                DiscardReason::Final => discard_reason = Some(DiscardReason::Stale),
                            }
                        }
                    }
                    if discarded_dep_found {
                        to_discard.insert(*block_id, discard_reason);
                        continue;
                    }

                    // is at least as old as the latest final block in its thread => discard as stale
                    let slot = header_or_block.get_slot();
                    if slot.period <= self.latest_final_blocks_periods[slot.thread as usize].1 {
                        to_discard.insert(*block_id, Some(DiscardReason::Stale));
                        continue;
                    }

                    // otherwise, mark as to_keep
                    to_keep.insert(*block_id, (*sequence_number, header_or_block.get_slot()));
                }
            }
        }

        // discard in chain and because of limited size
        while !to_keep.is_empty() {
            // mark entries as to_discard and remove them from to_keep
            for (hash, _old_order) in to_keep.clone().into_iter() {
                if let Some(BlockStatus::WaitingForDependencies {
                    unsatisfied_dependencies,
                    ..
                }) = self.block_statuses.get(&hash)
                {
                    // has dependencies that will be discarded => discard (choose worst reason)
                    let mut discard_reason = None;
                    let mut dep_to_discard_found = false;
                    for dep in unsatisfied_dependencies.iter() {
                        if let Some(reason) = to_discard.get(dep) {
                            dep_to_discard_found = true;
                            match reason {
                                Some(DiscardReason::Invalid(reason)) => {
                                    discard_reason = Some(DiscardReason::Invalid(format!("discarded because depend on block:{} that has discard reason:{}", hash, reason)));
                                    break;
                                }
                                Some(DiscardReason::Stale) => {
                                    discard_reason = Some(DiscardReason::Stale)
                                }
                                Some(DiscardReason::Final) => {
                                    discard_reason = Some(DiscardReason::Stale)
                                }
                                None => {} // leave as None
                            }
                        }
                    }
                    if dep_to_discard_found {
                        to_keep.remove(&hash);
                        to_discard.insert(hash, discard_reason);
                        continue;
                    }
                }
            }

            // remove worst excess element
            if to_keep.len() > self.cfg.max_dependency_blocks {
                let remove_elt = to_keep
                    .iter()
                    .filter_map(|(hash, _old_order)| {
                        if let Some(BlockStatus::WaitingForDependencies {
                            header_or_block,
                            sequence_number,
                            ..
                        }) = self.block_statuses.get(hash)
                        {
                            return Some((sequence_number, header_or_block.get_slot(), *hash));
                        }
                        None
                    })
                    .min();
                if let Some((_seq_num, _slot, hash)) = remove_elt {
                    to_keep.remove(&hash);
                    to_discard.insert(hash, None);
                    continue;
                }
            }

            // nothing happened: stop loop
            break;
        }

        // transition states to Discarded if there is a reason, otherwise just drop
        for (block_id, reason_opt) in to_discard.drain() {
            if let Some(BlockStatus::WaitingForDependencies {
                header_or_block, ..
            }) = self.block_statuses.remove(&block_id)
            {
                self.waiting_for_dependencies_index.remove(&block_id);
                let header = match header_or_block {
                    HeaderOrBlock::Header(h) => h,
                    HeaderOrBlock::Block(block_id, ..) => {
                        let block = self.storage.retrieve_block(&block_id).ok_or_else(|| {
                            GraphError::MissingBlock(format!(
                                "missing block when pruning waiting for deps: {}",
                                block_id
                            ))
                        })?;
                        let stored_block = block.read();
                        stored_block.content.header.clone()
                    }
                };
                massa_trace!("consensus.block_graph.prune_waiting_for_dependencies", {"hash": block_id, "reason": reason_opt});

                // Prune shared storage
                self.storage
                    .drop_block_refs(&[block_id].into_iter().collect());

                if let Some(reason) = reason_opt {
                    // add to stats if reason is Stale
                    if reason == DiscardReason::Stale {
                        self.new_stale_blocks
                            .insert(block_id, (header.creator_public_key, header.content.slot));
                    }
                    // transition to Discarded only if there is a reason
                    self.block_statuses.insert(
                        block_id,
                        BlockStatus::Discarded {
                            header,
                            reason,
                            sequence_number: BlockGraph::new_sequence_number(
                                &mut self.sequence_counter,
                            ),
                        },
                    );
                    self.discarded_index.insert(block_id);
                }
            }
        }

        Ok(())
    }

    fn prune_slot_waiting(&mut self) {
        if self.waiting_for_slot_index.len() <= self.cfg.max_future_processing_blocks {
            return;
        }
        let mut slot_waiting: Vec<(Slot, BlockId)> = self
            .waiting_for_slot_index
            .iter()
            .filter_map(|block_id| {
                if let Some(BlockStatus::WaitingForSlot(header_or_block)) =
                    self.block_statuses.get(block_id)
                {
                    return Some((header_or_block.get_slot(), *block_id));
                }
                None
            })
            .collect();
        slot_waiting.sort_unstable();
        let len_slot_waiting = slot_waiting.len();
        let mut to_prune: Vec<BlockId> =
            Vec::with_capacity(len_slot_waiting - self.cfg.max_future_processing_blocks);
        (self.cfg.max_future_processing_blocks..len_slot_waiting).for_each(|idx| {
            let (_slot, block_id) = &slot_waiting[idx];
            self.block_statuses.remove(block_id);
            self.waiting_for_slot_index.remove(block_id);
            to_prune.push(*block_id);
        });
        // Prune shared storage
        self.storage
            .drop_block_refs(&to_prune.into_iter().collect());
    }

    fn prune_discarded(&mut self) -> Result<()> {
        if self.discarded_index.len() <= self.cfg.max_discarded_blocks {
            return Ok(());
        }
        let mut discard_hashes: Vec<(u64, BlockId)> = self
            .discarded_index
            .iter()
            .filter_map(|block_id| {
                if let Some(BlockStatus::Discarded {
                    sequence_number, ..
                }) = self.block_statuses.get(block_id)
                {
                    return Some((*sequence_number, *block_id));
                }
                None
            })
            .collect();
        discard_hashes.sort_unstable();
        discard_hashes.truncate(self.discarded_index.len() - self.cfg.max_discarded_blocks);
        for (_, block_id) in discard_hashes.iter() {
            self.block_statuses.remove(block_id);
            self.discarded_index.remove(block_id);
        }
        // Prune shared storage
        let ids: Vec<BlockId> = discard_hashes.into_iter().map(|(_, id)| id).collect();
        self.storage.drop_block_refs(&ids.into_iter().collect());
        Ok(())
    }

    /// prune and return final blocks, return discarded final blocks
    pub fn prune(&mut self) -> Result<Map<BlockId, ActiveBlock>> {
        let before = self.max_cliques.len();
        // Step 1: discard final blocks that are not useful to the graph anymore and return them
        let discarded_finals = self.prune_active()?;

        // Step 2: prune slot waiting blocks
        self.prune_slot_waiting();

        // Step 3: prune dependency waiting blocks
        self.prune_waiting_for_dependencies()?;

        // Step 4: prune discarded
        self.prune_discarded()?;

        let after = self.max_cliques.len();
        if before != after {
            debug!(
                "clique number went from {} to {} after pruning",
                before, after
            );
        }

        Ok(discarded_finals)
    }

    /// get the current block wish list, including the operations hash.
    pub fn get_block_wishlist(&self) -> Result<Set<BlockId>> {
        let mut wishlist = Set::<BlockId>::default();
        for block_id in self.waiting_for_dependencies_index.iter() {
            if let Some(BlockStatus::WaitingForDependencies {
                unsatisfied_dependencies,
                ..
            }) = self.block_statuses.get(block_id)
            {
                for unsatisfied_h in unsatisfied_dependencies.iter() {
                    if let Some(BlockStatus::WaitingForDependencies {
                        header_or_block: HeaderOrBlock::Block(..),
                        ..
                    }) = self.block_statuses.get(unsatisfied_h)
                    {
                        // the full block is already available
                        continue;
                    }
                    wishlist.insert(*unsatisfied_h);
                }
            }
        }

        Ok(wishlist)
    }

    /// get clique count
    pub fn get_clique_count(&self) -> usize {
        self.max_cliques.len()
    }

    /// get the clique of higher fitness
    pub fn get_blockclique(&self) -> Set<BlockId> {
        self.max_cliques
            .iter()
            .enumerate()
            .find(|(_, c)| c.is_blockclique)
            .map_or_else(Set::<BlockId>::default, |(_, v)| v.block_ids.clone())
    }

    /// Clones all stored final blocks, not only the still-useful ones
    /// This is used when initializing Execution from Consensus.
    /// Since the Execution bootstrap snapshot is older than the Consensus snapshot,
    /// we might need to signal older final blocks for Execution to catch up.
    pub fn get_all_final_blocks(&self) -> HashMap<Slot, (BlockId, Storage)> {
        self.active_index
            .iter()
            .filter_map(|b_id| match self.get_active_block(b_id) {
                Some(a_b) if a_b.is_final => {
                    let mut storage = self.storage.clone_without_refs();
                    storage.claim_block_refs(&[b_id].into_iter().cloned().collect());
                    Some((a_b.slot, (*b_id, storage)))
                }
                _ => None,
            })
            .collect()
    }

    /// Get the block id's to be propagated.
    /// Must be called by the consensus worker within `block_db_changed`.
    pub fn get_blocks_to_propagate(
        &mut self,
    ) -> Map<BlockId, (Set<OperationId>, Vec<EndorsementId>)> {
        mem::take(&mut self.to_propagate)
    }

    /// Get the hashes of objects that were attack attempts.
    /// Must be called by the consensus worker within `block_db_changed`.
    pub fn get_attack_attempts(&mut self) -> Vec<BlockId> {
        mem::take(&mut self.attack_attempts)
    }

    /// Get the ids of blocks that became final.
    /// Must be called by the consensus worker within `block_db_changed`.
    pub fn get_new_final_blocks(&mut self) -> Set<BlockId> {
        mem::take(&mut self.new_final_blocks)
    }

    /// Get the ids of blocks that became stale.
    /// Must be called by the consensus worker within `block_db_changed`.
    pub fn get_new_stale_blocks(&mut self) -> Map<BlockId, (PublicKey, Slot)> {
        mem::take(&mut self.new_stale_blocks)
    }

    /// endorsement info by involved address
    pub fn get_endorsement_by_address(
        &self,
        address: Address,
    ) -> Result<(Map<EndorsementId, WrappedEndorsement>, Storage)> {
        let mut res: Map<EndorsementId, WrappedEndorsement> = Default::default();
        let mut storage = self.storage.clone_without_refs();
        for b_id in self.active_index.iter() {
            if let Some(BlockStatus::Active(ab)) = self.block_statuses.get(b_id) {
                if let Some(eds) = ab.addresses_to_endorsements.get(&address) {
                    let block = self.storage.retrieve_block(b_id).ok_or_else(|| {
                        GraphError::MissingBlock(format!(
                            "missing block when getting endorsement by address: {}",
                            b_id
                        ))
                    })?;
                    let endorsements = block.read().content.header.content.endorsements.clone();
                    for e in endorsements {
                        let id = e.id;
                        if eds.contains(&id) {
                            res.insert(id, e);
                        }
                    }
                }
            }
        }
        storage.claim_endorsement_refs(&res.keys().cloned().collect());
        Ok((res, storage))
    }

    /// endorsement info by id
    pub fn get_endorsement_by_id(
        &self,
        endorsements: Set<EndorsementId>,
    ) -> Result<(Map<EndorsementId, EndorsementInfo>, Storage)> {
        // iterate on active (final and non-final) blocks
        let mut res = Map::default();
        let mut storage = self.storage.clone_without_refs();
        let mut endorsed_blocks = Set::<BlockId>::default();
        let mut endorsed_ops = Set::<OperationId>::default();
        for block_id in self.active_index.iter() {
            if let Some(BlockStatus::Active(ab)) = self.block_statuses.get(block_id) {
                let block = self.storage.retrieve_block(block_id).ok_or_else(|| {
                    GraphError::MissingBlock(format!(
                        "missing block when getting endorsement by id: {}",
                        block_id
                    ))
                })?;
                let stored_block = block.read();
                // list blocks with wanted endorsements
                if endorsements
                    .intersection(&ab.endorsement_ids.keys().copied().collect())
                    .collect::<HashSet<_>>()
                    .is_empty()
                {
                    for e in stored_block.content.header.content.endorsements.iter() {
                        let id = e.id;
                        if endorsements.contains(&id) {
                            res.entry(id)
                                .and_modify(|EndorsementInfo { in_blocks, .. }| {
                                    in_blocks.push(*block_id)
                                })
                                .or_insert(EndorsementInfo {
                                    id,
                                    in_pool: false,
                                    in_blocks: vec![*block_id],
                                    is_final: ab.is_final,
                                    endorsement: e.clone(),
                                });
                            endorsed_blocks.insert(*block_id);
                            endorsed_ops.extend(
                                stored_block
                                    .content
                                    .operations
                                    .iter()
                                    .map(|wrapped_op| wrapped_op.id),
                            )
                        }
                    }
                }
            }
        }
        storage.claim_endorsement_refs(&res.keys().cloned().collect());
        storage.claim_block_refs(&endorsed_blocks);
        storage.claim_operation_refs(&endorsed_ops);
        Ok((res, storage))
    }
}<|MERGE_RESOLUTION|>--- conflicted
+++ resolved
@@ -1698,213 +1698,6 @@
         Ok(EndorsementsCheckOutcome::Proceed)
     }
 
-<<<<<<< HEAD
-    /// Process and incoming block.
-    ///
-    /// Checks performed:
-    /// - See `check_header`.
-    /// - See `check_operations`.
-    fn check_block(
-        &self,
-        block: &WrappedBlock,
-        operation_set: &Map<OperationId, usize>,
-        pos: &mut ProofOfStake,
-        current_slot: Option<Slot>,
-    ) -> Result<BlockCheckOutcome> {
-        massa_trace!("consensus.block_graph.check_block", {
-            "block_id": block.id
-        });
-        let mut deps;
-        let incomp;
-        let parents;
-        let inherited_incomp_count;
-        let production_evts;
-
-        // check header
-        match self.check_header(&block.id, &block.content.header, pos, current_slot)? {
-            HeaderCheckOutcome::Proceed {
-                parents_hash_period,
-                dependencies,
-                incompatibilities,
-                inherited_incompatibilities_count,
-                production_events,
-            } => {
-                // block_changes can be ignored as it is empty, (maybe add an error if not)
-                parents = parents_hash_period;
-                deps = dependencies;
-                incomp = incompatibilities;
-                inherited_incomp_count = inherited_incompatibilities_count;
-                production_evts = production_events;
-            }
-            HeaderCheckOutcome::Discard(reason) => return Ok(BlockCheckOutcome::Discard(reason)),
-            HeaderCheckOutcome::WaitForDependencies(deps) => {
-                return Ok(BlockCheckOutcome::WaitForDependencies(deps))
-            }
-            HeaderCheckOutcome::WaitForSlot => return Ok(BlockCheckOutcome::WaitForSlot),
-        }
-
-        // check operations
-        let (operations_deps, block_ledger_changes, roll_updates) =
-            match self.check_operations(block, operation_set, pos)? {
-                BlockOperationsCheckOutcome::Proceed {
-                    dependencies,
-                    block_ledger_changes,
-                    roll_updates,
-                } => (dependencies, block_ledger_changes, roll_updates),
-                BlockOperationsCheckOutcome::Discard(reason) => {
-                    println!("Discarding ops: {:?}", reason);
-                    return Ok(BlockCheckOutcome::Discard(reason));
-                }
-                BlockOperationsCheckOutcome::WaitForDependencies(deps) => {
-                    return Ok(BlockCheckOutcome::WaitForDependencies(deps))
-                }
-            };
-        deps.extend(operations_deps);
-
-        massa_trace!("consensus.block_graph.check_block.ok", {
-            "block_id": block.id
-        });
-
-        Ok(BlockCheckOutcome::Proceed {
-            parents_hash_period: parents,
-            dependencies: deps,
-            incompatibilities: incomp,
-            inherited_incompatibilities_count: inherited_incomp_count,
-            block_ledger_changes,
-            roll_updates,
-            production_events: production_evts,
-        })
-    }
-
-    /// Check if operations are consistent.
-    ///
-    /// Returns changes done by that block to the ledger (one hashmap per thread) and rolls
-    /// `consensus/pos.md#block-reception-process`
-    ///
-    /// Checks performed:
-    /// - Check that ops were not reused in previous blocks.
-    fn check_operations(
-        &self,
-        block_to_check: &WrappedBlock,
-        operation_set: &Map<OperationId, usize>,
-        pos: &mut ProofOfStake,
-    ) -> Result<BlockOperationsCheckOutcome> {
-        // check that ops are not reused in previous blocks. Note that in-block reuse was checked in protocol.
-        let mut dependencies: Set<BlockId> = Set::<BlockId>::default();
-        for op_id in block_to_check.content.operations.iter() {
-            let operation =
-                self.storage
-                    .retrieve_operation(op_id)
-                    .ok_or(GraphError::MissingOperation(format!(
-                        "The operation {} isn't found in the storage.",
-                        op_id
-                    )))?;
-            let op_start_validity_period = *operation
-                .get_validity_range(self.cfg.operation_validity_periods)
-                .start();
-
-            let mut current_block_id =
-                block_to_check.content.header.content.parents[operation.thread as usize]; // non-genesis => has parents
-            loop {
-                // get block to process.
-                let current_block = match self.block_statuses.get(&current_block_id) {
-                    Some(block) => match block {
-                        BlockStatus::Active(block) => block,
-                        _ => return Err(GraphError::ContainerInconsistency(format!("block {} is not active but is an ancestor of a potentially active block", current_block_id))),
-                    },
-                    None => {
-                        let mut missing_deps = Set::<BlockId>::with_capacity_and_hasher(1, BuildMap::default());
-                        missing_deps.insert(current_block_id);
-                        return Ok(BlockOperationsCheckOutcome::WaitForDependencies(missing_deps));
-                    }
-                };
-
-                // stop at op validity start
-                if current_block.slot.period < op_start_validity_period {
-                    break; // next op.
-                }
-
-                // check if present
-                if current_block
-                    .operation_set
-                    .keys()
-                    .any(|k| operation_set.contains_key(k))
-                {
-                    error!("block graph check_operations error, block operation already integrated in another block");
-                    return Ok(BlockOperationsCheckOutcome::Discard(
-                        DiscardReason::Invalid(
-                            "Block operation already integrated in another block".to_string(),
-                        ),
-                    ));
-                }
-                dependencies.insert(current_block_id);
-
-                if current_block.parents.is_empty() {
-                    // genesis block found
-                    break;
-                }
-
-                current_block_id = current_block.parents[operation.thread as usize].0;
-            }
-        }
-
-        // initialize block state accumulator
-        let mut state_accu = match self
-            .block_state_accumulator_init(&block_to_check.content.header, pos)
-        {
-            Ok(accu) => accu,
-            Err(err) => {
-                warn!(
-                    "block graph check_operations error, could not init block state accumulator: {}",
-                    err
-                );
-                return Ok(BlockOperationsCheckOutcome::Discard(
-                    DiscardReason::Invalid(format!("block graph check_operations error, could not init block state accumulator: {}", err)),
-                ));
-            }
-        };
-
-        // all operations
-        // (including step 6 in consensus/pos.md)
-        for op_id in block_to_check.content.operations.iter() {
-            let operation =
-                self.storage
-                    .retrieve_operation(op_id)
-                    .ok_or(GraphError::MissingOperation(format!(
-                        "The operation {} isn't found in the storage.",
-                        op_id
-                    )))?;
-            match self.block_state_try_apply_op(
-                &mut state_accu,
-                &block_to_check.content.header,
-                &operation,
-                pos,
-            ) {
-                Ok(_) => (),
-                Err(err) => {
-                    warn!(
-                        "block graph check_operations error, operation apply to state: {}",
-                        err
-                    );
-                    return Ok(BlockOperationsCheckOutcome::Discard(
-                        DiscardReason::Invalid(format!(
-                            "block graph check_operations error, operation apply to state: {}",
-                            err
-                        )),
-                    ));
-                }
-            };
-        }
-
-        Ok(BlockOperationsCheckOutcome::Proceed {
-            dependencies,
-            block_ledger_changes: state_accu.ledger_changes,
-            roll_updates: state_accu.roll_updates,
-        })
-    }
-
-=======
->>>>>>> 47d0e236
     /// get genesis block ids
     pub fn get_genesis_block_ids(&self) -> &Vec<BlockId> {
         &self.genesis_hashes
@@ -1968,12 +1761,7 @@
         deps: Set<BlockId>,
         incomp: Set<BlockId>,
         inherited_incomp_count: usize,
-<<<<<<< HEAD
-        block_ledger_changes: LedgerChanges,
-        operation_set: Map<OperationId, usize>,
-=======
         operation_set: Map<OperationId, (usize, u64)>,
->>>>>>> 47d0e236
         endorsement_ids: Map<EndorsementId, u32>,
         addresses_to_operations: Map<Address, Set<OperationId>>,
         addresses_to_endorsements: Map<Address, Set<EndorsementId>>,
