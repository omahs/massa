--- conflicted
+++ resolved
@@ -231,7 +231,7 @@
 
             {
                 let mut peer_db_write = peer_db.write();
-<<<<<<< HEAD
+
                 // if handshake failed, we set the peer state to HandshakeFailed
                 if res.is_err() {
                     peer_db_write
@@ -249,28 +249,15 @@
                         .entry(addr)
                         .or_insert(ConnectionMetadata::default())
                         .test_failure();
+                    massa_metrics.inc_protocol_tester_failed();
                 } else {
+                    massa_metrics.inc_protocol_tester_success();
                     peer_db_write
                         .try_connect_history
                         .entry(addr)
                         .or_insert(ConnectionMetadata::default())
                         .test_success();
                 }
-=======
-                peer_db_write
-                    .peers
-                    .entry(peer_id)
-                    .and_modify(|info| {
-                        info.state = super::PeerState::HandshakeFailed;
-                    })
-                    .or_insert(PeerInfo {
-                        last_announce: None,
-                        state: super::PeerState::HandshakeFailed,
-                    });
-                massa_metrics.inc_protocol_tester_failed();
-            } else {
-                massa_metrics.inc_protocol_tester_success();
->>>>>>> 82c5757d
             }
 
             if let Err(e) = socket.shutdown(std::net::Shutdown::Both) {
