//! DEFAULT VALUES USED TO INITIALIZE DIVERS CONFIGURATIONS STRUCTURES
//!
//!
//! # Default hard-coded
//!
//! Each crates may contains a `settings.rs` or a `config.rs` the `Default`
//! implementation of each object take the default Values from the following
//! file.
//!
//! These values are the hard-coded values that make sens to never be modified
//! by a user. Generally, this values are passed with dependency injection in a `cfg`
//! parameter for each worker, that is convenient for unit tests.
//!
//! A parallel file with the same constant definitions exist for the testing case.
//! (`default_testing.rs`) But as for the current file you shouldn't modify it.
use std::str::FromStr;

use crate::{
    address::ADDRESS_SIZE_BYTES, amount::Amount, serialization::u32_be_bytes_min_length,
    version::Version,
};
use massa_signature::KeyPair;
use massa_time::MassaTime;
use num::rational::Ratio;

/// Limit on the number of peers we advertise to others.
pub const MAX_ADVERTISE_LENGTH: u32 = 10000;
/// Maximum message length in bytes
pub const MAX_MESSAGE_SIZE: u32 = 1048576000;
/// Max number of hash in the message `AskForBlocks`
pub const MAX_ASK_BLOCKS_PER_MESSAGE: u32 = 128;
/// Max number of operations per message
pub const MAX_OPERATIONS_PER_MESSAGE: u32 = 1024;
/// Length of the handshake random signature
pub const HANDSHAKE_RANDOMNESS_SIZE_BYTES: usize = 32;

/// Consensus static parameters (defined by protocol used)
/// Changing one of the following values is considered as a breaking change
/// Values differ in `test` flavor building for faster CI and simpler scenarios
pub const CHANNEL_SIZE: usize = 1024;

lazy_static::lazy_static! {
    /// Time in milliseconds when the blockclique started.
    /// In sandbox mode, the value depends on starting time and on the --restart-from-snapshot-at-period argument in CLI,
    /// so that the network starts or restarts 10 seconds after launch
    pub static ref GENESIS_TIMESTAMP: MassaTime = if cfg!(feature = "sandbox") {
        std::env::var("GENESIS_TIMESTAMP").map(|timestamp| timestamp.parse::<u64>().unwrap().into()).unwrap_or_else(|_|
            MassaTime::now()
                .unwrap()
                .saturating_sub(
                    T0.checked_mul(get_period_from_args()).unwrap()
                )
                .saturating_add(MassaTime::from_millis(1000 * 10)
            )
        )
    } else {
        1683498600000.into()  // Sunday, May 7, 2023 10:30:00 PM UTC
    };

    /// TESTNET: time when the blockclique is ended.
    pub static ref END_TIMESTAMP: Option<MassaTime> = if cfg!(feature = "sandbox") {
        None
    } else {
        Some(1685556000000.into())  // Sunday, May 30, 2023 06:00:00 PM UTC
    };
    /// `KeyPair` to sign genesis blocks.
    pub static ref GENESIS_KEY: KeyPair = KeyPair::from_str("S1UxdCJv5ckDK8z87E5Jq5fEfSVLi2cTHgtpfZy7iURs3KpPns8")
        .unwrap();
    /// number of cycle misses (strictly) above which stakers are deactivated
    pub static ref POS_MISS_RATE_DEACTIVATION_THRESHOLD: Ratio<u64> = Ratio::new(7, 10);
    /// node version
    pub static ref VERSION: Version = {
        if cfg!(feature = "sandbox") {
            "SAND.22.1"
        } else {
<<<<<<< HEAD
            "TEST.23.0"
=======
            "TEST.22.2"
>>>>>>> 0ee92ee9
        }
        .parse()
        .unwrap()
    };

}

/// Helper function to parse args for lazy_static evaluations
pub fn get_period_from_args() -> u64 {
    let mut last_start_period = 0;
    let mut parse_next = false;
    for args in std::env::args() {
        if parse_next {
            last_start_period = u64::from_str(&args).unwrap_or_default();
            break;
        }
        parse_next = args == *"--restart-from-snapshot-at-period";
    }
    last_start_period
}

/// Price of a roll in the network
pub const ROLL_PRICE: Amount = Amount::from_mantissa_scale(100, 0);
/// Block reward is given for each block creation
pub const BLOCK_REWARD: Amount = Amount::from_mantissa_scale(3, 1);
/// Cost to store one byte in the ledger
pub const LEDGER_COST_PER_BYTE: Amount = Amount::from_mantissa_scale(25, 5);
/// Cost for a base entry (address + balance (5 bytes constant))
pub const LEDGER_ENTRY_BASE_SIZE: usize = ADDRESS_SIZE_BYTES + 8;
/// Cost for a base entry datastore 10 bytes constant to avoid paying more for longer keys
pub const LEDGER_ENTRY_DATASTORE_BASE_SIZE: usize = 10;
/// Time between the periods in the same thread.
pub const T0: MassaTime = MassaTime::from_millis(16000);
/// Proof of stake seed for the initial draw
pub const INITIAL_DRAW_SEED: &str = "massa_genesis_seed";
/// Number of threads
pub const THREAD_COUNT: u8 = 32;
/// Number of endorsement
pub const ENDORSEMENT_COUNT: u32 = 16;
/// Threshold for fitness.
pub const DELTA_F0: u64 = 64 * (ENDORSEMENT_COUNT as u64 + 1);
/// Maximum number of operations per block
pub const MAX_OPERATIONS_PER_BLOCK: u32 = 5000;
/// Maximum block size in bytes
pub const MAX_BLOCK_SIZE: u32 = 1_000_000;
/// Maximum capacity of the asynchronous messages pool
pub const MAX_ASYNC_POOL_LENGTH: u64 = 10_000;
/// Maximum data size in async message
pub const MAX_ASYNC_MESSAGE_DATA: u64 = 1_000_000;
/// Maximum operation validity period count
pub const OPERATION_VALIDITY_PERIODS: u64 = 10;
/// cycle duration in periods
pub const PERIODS_PER_CYCLE: u64 = 128;
/// Number of cycles saved in `PoSFinalState`
///
/// 6 for PoS itself so we can check denuncations on selections at C-2 after a bootstrap
/// See https://github.com/massalabs/massa/pull/3871
/// 1 for pruned cycle safety during bootstrap
pub const POS_SAVED_CYCLES: usize = 7;
/// Number of cycle draws saved in the selector cache
///
/// 5 to have a C-2 to C+2 range (6 cycles post-bootstrap give 5 cycle draws)
/// 1 for margin
pub const SELECTOR_DRAW_CACHE_SIZE: usize = 6;
/// Maximum size batch of data in a part of the ledger
pub const LEDGER_PART_SIZE_MESSAGE_BYTES: u64 = 1_000_000;
/// Maximum async messages in a batch of the bootstrap of the async pool
pub const ASYNC_POOL_BOOTSTRAP_PART_SIZE: u64 = 100;
/// Maximum proof-of-stake deferred credits in a bootstrap batch
pub const DEFERRED_CREDITS_BOOTSTRAP_PART_SIZE: u64 = 100;
/// Maximum executed ops per slot in a bootstrap batch
pub const EXECUTED_OPS_BOOTSTRAP_PART_SIZE: u64 = 10;
/// Maximum number of consensus blocks in a bootstrap batch
pub const CONSENSUS_BOOTSTRAP_PART_SIZE: u64 = 50;
/// Maximum number of consensus block ids when sending a bootstrap cursor from the client
pub const MAX_CONSENSUS_BLOCKS_IDS: u64 = 300;
/// Maximum size of proof-of-stake rolls
pub const MAX_ROLLS_COUNT_LENGTH: u64 = 10_000;
/// Maximum size of proof-of-stake production stats
pub const MAX_PRODUCTION_STATS_LENGTH: u64 = 10_000;
/// Maximum size proof-of-stake deferred credits
pub const MAX_DEFERRED_CREDITS_LENGTH: u64 = 10_000;
/// Maximum size of executed ops
pub const MAX_EXECUTED_OPS_LENGTH: u64 = 1_000;
/// Maximum size of executed ops changes
pub const MAX_EXECUTED_OPS_CHANGES_LENGTH: u64 = 20_000;
/// Maximum length of a datastore key
pub const MAX_DATASTORE_KEY_LENGTH: u8 = 255;
/// Maximum length of an operation datastore key
pub const MAX_OPERATION_DATASTORE_KEY_LENGTH: u8 = MAX_DATASTORE_KEY_LENGTH;
/// Maximum length of a datastore value
pub const MAX_DATASTORE_VALUE_LENGTH: u64 = 10_000_000;
/// Maximum length of a datastore value
pub const MAX_BYTECODE_LENGTH: u64 = 10_000_000;
/// Maximum length of an operation datastore value
pub const MAX_OPERATION_DATASTORE_VALUE_LENGTH: u64 = 500_000;
/// Maximum ledger changes in a block
pub const MAX_LEDGER_CHANGES_PER_SLOT: u32 = u32::MAX;
/// Maximum production events in a block
pub const MAX_PRODUCTION_EVENTS_PER_BLOCK: u32 = u32::MAX;
/// Maximum ledger changes count
pub const MAX_LEDGER_CHANGES_COUNT: u64 =
    100_u32.saturating_mul(MAX_LEDGER_CHANGES_PER_SLOT) as u64;
/// Maximum number of key/values in the datastore of a ledger entry
pub const MAX_DATASTORE_ENTRY_COUNT: u64 = u64::MAX;
/// Maximum number of key/values in the datastore of a `ExecuteSC` operation
pub const MAX_OPERATION_DATASTORE_ENTRY_COUNT: u64 = 128;
/// Maximum length function name in call SC
pub const MAX_FUNCTION_NAME_LENGTH: u16 = u16::MAX;
/// Maximum size of parameters in call SC
pub const MAX_PARAMETERS_SIZE: u32 = 10_000_000;
/// Maximum length of `rng_seed` in thread cycle
pub const MAX_RNG_SEED_LENGTH: u32 = PERIODS_PER_CYCLE.saturating_mul(THREAD_COUNT as u64) as u32;
// ***********************
// Bootstrap constants
//

/// Max message size for bootstrap
pub const MAX_BOOTSTRAP_MESSAGE_SIZE: u32 = 1048576000;
/// The number of bytes needed to encode [`MAX_BOOTSTRAP_MESSAGE_SIZE`]
pub const MAX_BOOTSTRAP_MESSAGE_SIZE_BYTES: usize =
    u32_be_bytes_min_length(MAX_BOOTSTRAP_MESSAGE_SIZE);
/// Max number of blocks we provide/ take into account while bootstrapping
pub const MAX_BOOTSTRAP_BLOCKS: u32 = 1000000;
/// max bootstrapped cliques
pub const MAX_BOOTSTRAP_CLIQUES: u32 = 1000;
/// max bootstrapped dependencies
pub const MAX_BOOTSTRAP_DEPS: u32 = 1000;
/// Max number of child nodes
pub const MAX_BOOTSTRAP_CHILDREN: u32 = 1000;
/// Max number of cycles in PoS bootstrap
pub const MAX_BOOTSTRAP_POS_CYCLES: u32 = 5;
/// Max number of address and random entries for PoS bootstrap
pub const MAX_BOOTSTRAP_POS_ENTRIES: u32 = 1000000000;
/// Max async pool changes
pub const MAX_BOOTSTRAP_ASYNC_POOL_CHANGES: u64 = 100_000;
/// Max bytes in final states parts
pub const MAX_BOOTSTRAP_FINAL_STATE_PARTS_SIZE: u64 = 1_000_000_000;
/// Max size of the IP list
pub const IP_LIST_MAX_SIZE: usize = 10000;
/// Size of the random bytes array used for the bootstrap, safe to import
pub const BOOTSTRAP_RANDOMNESS_SIZE_BYTES: usize = 32;
/// Max size of the printed error
pub const MAX_BOOTSTRAP_ERROR_LENGTH: u64 = 10000;

/// Protocol controller channel size
pub const PROTOCOL_CONTROLLER_CHANNEL_SIZE: usize = 1024;
/// Protocol event channel size
pub const PROTOCOL_EVENT_CHANNEL_SIZE: usize = 1024;
/// Pool controller channel size
pub const POOL_CONTROLLER_CHANNEL_SIZE: usize = 1024;

// ***********************
// Constants used for execution module (injected from ConsensusConfig)
//

/// Maximum of GAS allowed for a block
pub const MAX_GAS_PER_BLOCK: u64 = u32::MAX as u64;
/// Maximum of GAS allowed for asynchronous messages execution on one slot
pub const MAX_ASYNC_GAS: u64 = 1_000_000_000;

//
// Constants used in network
//

/// Max number of endorsements per message
pub const MAX_ENDORSEMENTS_PER_MESSAGE: u32 = 1024;
/// node send channel size
pub const NODE_SEND_CHANNEL_SIZE: usize = 10_000;
/// max duplex buffer size
pub const MAX_DUPLEX_BUFFER_SIZE: usize = 1024;
/// network controller communication channel size
pub const NETWORK_CONTROLLER_CHANNEL_SIZE: usize = 10_000;
/// network event channel size
pub const NETWORK_EVENT_CHANNEL_SIZE: usize = 10_000;
/// network node command channel size
pub const NETWORK_NODE_COMMAND_CHANNEL_SIZE: usize = 10_000;
/// network node event channel size
pub const NETWORK_NODE_EVENT_CHANNEL_SIZE: usize = 10_000;

//
// Constants used in protocol
//
/// Maximum of time we keep the operations in the storage of the propagation thread
pub const MAX_OPERATION_STORAGE_TIME: MassaTime = MassaTime::from_millis(60000);
/// Maximum size of channel used for commands in retrieval thread of operations
pub const MAX_SIZE_CHANNEL_COMMANDS_RETRIEVAL_OPERATIONS: usize = 10000;
/// Maximum size of channel used for commands in propagation thread of operations
pub const MAX_SIZE_CHANNEL_COMMANDS_PROPAGATION_OPERATIONS: usize = 10000;
/// Maximum size of channel used for commands in retrieval thread of block
pub const MAX_SIZE_CHANNEL_COMMANDS_RETRIEVAL_BLOCKS: usize = 10000;
/// Maximum size of channel used for commands in propagation thread of block
pub const MAX_SIZE_CHANNEL_COMMANDS_PROPAGATION_BLOCKS: usize = 10000;
/// Maximum size of channel used for commands in retrieval thread of endorsements
pub const MAX_SIZE_CHANNEL_COMMANDS_RETRIEVAL_ENDORSEMENTS: usize = 10000;
/// Maximum size of channel used for commands in propagation thread of endorsements
pub const MAX_SIZE_CHANNEL_COMMANDS_PROPAGATION_ENDORSEMENTS: usize = 10000;
/// Maximum size of channel used for commands in connectivity thread
pub const MAX_SIZE_CHANNEL_COMMANDS_CONNECTIVITY: usize = 10000;
/// Maximum size of channel used for commands in peers management thread
pub const MAX_SIZE_CHANNEL_COMMANDS_PEERS: usize = 10000;
/// Maximum size of channel used for commands in peer testers thread
pub const MAX_SIZE_CHANNEL_COMMANDS_PEER_TESTERS: usize = 10000;
/// Maximum size of channel used to send network events to the operation handler
pub const MAX_SIZE_CHANNEL_NETWORK_TO_OPERATION_HANDLER: usize = 10000;
/// Maximum size of channel used to send network events to the block handler
pub const MAX_SIZE_CHANNEL_NETWORK_TO_BLOCK_HANDLER: usize = 10000;
/// Maximum size of channel used to send network events to the endorsement handler
pub const MAX_SIZE_CHANNEL_NETWORK_TO_ENDORSEMENT_HANDLER: usize = 10000;
/// Maximum size of channel used to send network events to the peer handler
pub const MAX_SIZE_CHANNEL_NETWORK_TO_PEER_HANDLER: usize = 10000;
/// Maximum number of peer in a announcement list of peer
pub const MAX_PEERS_IN_ANNOUNCEMENT_LIST: u64 = 100;
/// Maximum number of listeners for a peer
pub const MAX_LISTENERS_PER_PEER: u64 = 100;
//
// Constants used in versioning
//
/// Threshold to accept a new versioning
pub const VERSIONING_THRESHOLD_TRANSITION_ACCEPTED: Amount = Amount::from_mantissa_scale(75, 0);
/// Block count to process in MipStoreStats (for state change threshold)
pub const MIP_STORE_STATS_BLOCK_CONSIDERED: usize = 1000;
/// Max number of stats counters
pub const MIP_STORE_STATS_COUNTERS_MAX: usize = 10;

//
// Constants for denunciation factory
//

/// denunciation expiration delta
pub const DENUNCIATION_EXPIRE_PERIODS: u64 = PERIODS_PER_CYCLE;
/// Max number of denunciations that can be included in a block header
pub const MAX_DENUNCIATIONS_PER_BLOCK_HEADER: u32 = 128;
/// Number of roll to remove per denunciation
pub const ROLL_COUNT_TO_SLASH_ON_DENUNCIATION: u64 = 1;
/// Maximum size of executed denunciations
pub const MAX_DENUNCIATION_CHANGES_LENGTH: u64 = 1_000;

// Some checks at compile time that should not be ignored!
#[allow(clippy::assertions_on_constants)]
const _: () = {
    assert!(THREAD_COUNT > 1);
    assert!((T0).to_millis() >= 1);
    assert!((T0).to_millis() % (THREAD_COUNT as u64) == 0);
};<|MERGE_RESOLUTION|>--- conflicted
+++ resolved
@@ -73,11 +73,7 @@
         if cfg!(feature = "sandbox") {
             "SAND.22.1"
         } else {
-<<<<<<< HEAD
             "TEST.23.0"
-=======
-            "TEST.22.2"
->>>>>>> 0ee92ee9
         }
         .parse()
         .unwrap()
