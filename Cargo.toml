[workspace]
members = [
  "massa-api",
  "massa-api-exports",
  "massa-async-pool",
  "massa-bootstrap",
  "massa-client",
  "massa-cipher",
  "massa-consensus-exports",
  "massa-consensus-worker",
  "massa-db-exports",
  "massa-db-worker",
  "massa-executed-ops",
  "massa-execution-exports",
  "massa-execution-worker",
  "massa-factory-exports",
  "massa-factory-worker",
  "massa-channel",
  "massa-consensus-exports",
  "massa-consensus-worker",
  "massa-hash",
  "massa-logging",
  "massa-metrics",
  "massa-models",
  "massa-node",
  "massa-sdk",
  "massa-storage",
  "massa-pool-worker",
  "massa-pool-exports",
  "massa-protocol-exports",
  "massa-protocol-worker",
  "massa-module-cache",
  "massa-serialization",
  "massa-signature",
  "massa-time",
  "massa-wallet",
  "massa-ledger-worker",
  "massa-ledger-exports",
  "massa-final-state",
  "massa-pos-exports",
  "massa-pos-worker",
  "massa-versioning",
  "massa-grpc",
  "massa-xtask",
]
resolver = "2"

# From https://doc.rust-lang.org/cargo/reference/profiles.html#overrides
[profile.dev.package."*"]
opt-level = 3 # Speed-up the CI

# # Features
#
# * testing: enable some tests specific exports.
# Usage: add testing = ["massa_crate/testing", ...] to dev-dependencies to use test specific functions avaible in massa-crate.
# Do not add as a regular dependency. Never.
#
# * sandbox: for testing purpose, genesis timestamps is set as now + 9 seconds.
# The saved snapshot can then be used to restart the network from the snapshot.
[workspace.dependencies]
# Internal packages
massa_api = { path = "./massa-api" }
massa_api_exports = { path = "./massa-api-exports" }
massa_async_pool = { path = "./massa-async-pool" }
massa_bootstrap = { path = "./massa-bootstrap" }
massa_channel = { path = "./massa-channel" }
massa_cipher = { path = "./massa-cipher" }
massa_consensus_exports = { path = "./massa-consensus-exports" }
massa_consensus_worker = { path = "./massa-consensus-worker" }
massa_db_exports = { path = "./massa-db-exports" }
massa_db_worker = { path = "./massa-db-worker" }
massa_executed_ops = { path = "./massa-executed-ops" }
massa_execution_exports = { path = "./massa-execution-exports" }
massa_execution_worker = { path = "./massa-execution-worker" }
massa_factory_exports = { path = "./massa-factory-exports" }
massa_factory_worker = { path = "./massa-factory-worker" }
massa_final_state = { path = "./massa-final-state" }
massa_grpc = { path = "./massa-grpc" }
massa_hash = { path = "./massa-hash" }
massa_ledger_exports = { path = "./massa-ledger-exports" }
massa_ledger_worker = { path = "./massa-ledger-worker" }
massa_logging = { path = "./massa-logging" }
massa_metrics = { path = "./massa-metrics" }
massa_models = { path = "./massa-models" }
massa_module_cache = { path = "./massa-module-cache" }
massa_pool_exports = { path = "./massa-pool-exports" }
massa_pool_worker = { path = "./massa-pool-worker" }
massa_pos_exports = { path = "./massa-pos-exports" }
massa_pos_worker = { path = "./massa-pos-worker" }
massa_protocol_exports = { path = "./massa-protocol-exports" }
massa_protocol_worker = { path = "./massa-protocol-worker" }
massa_sdk = { path = "./massa-sdk" }
massa_serialization = { path = "./massa-serialization" }
massa_signature = { path = "./massa-signature" }
massa_storage = { path = "./massa-storage" }
massa_time = { path = "./massa-time" }
massa_versioning = { path = "./massa-versioning" }
massa_wallet = { path = "./massa-wallet" }

# Massa projects dependencies
<<<<<<< HEAD
massa-proto-rs = { git = "https://github.com/massalabs/massa-proto-rs", "rev" = "df9f5b24955bd76030add0945338226309531261" }
massa-sc-runtime = { git = "https://github.com/massalabs/massa-sc-runtime", "branch" = "main" }
peernet = { git = "https://github.com/massalabs/PeerNet", "branch" = "main" }
=======
massa-proto-rs = {git = "https://github.com/massalabs/massa-proto-rs", "rev" = "32179e2"}
massa-sc-runtime = {git = "https://github.com/massalabs/massa-sc-runtime", "branch" = "main"}
peernet = {git = "https://github.com/massalabs/PeerNet", "branch" = "deactivate_stream_limiter"}
>>>>>>> d9bf28a3

# Common dependencies
transition = { git = "https://github.com/massalabs/transition.git", "rev" = "93fa3bf82f9f5ff421c78536879b7fd1b948ca75" }
unsigned-varint = { version = "0.7.1", "git" = "https://github.com/cyphar/unsigned-varint.git", "branch" = "nom6-errors" }
substruct = { git = "https://github.com/sydhds/substruct", branch = "main" }
machine = { git = "https://github.com/antifuchs/machine", "branch" = "fix-workspace-build" }
aes-gcm = "0.10"
anyhow = "1.0"
async-trait = "0.1.58"
atty = "0.2"
bitvec = "1.0"
blake3 = "=1.3"
bs58 = "=0.4"
config = "0.13"
console = "0.15"
criterion = "0.4"
crossbeam = "0.8"
crossbeam-channel = "0.5"
ctrlc = "3.2.5"
dialoguer = "0.10"
directories = "4.0"
displaydoc = "0.2"
ed25519-dalek = "=1.0"
erased-serde = "0.3"
futures = "0.3.18"
futures-util = "0.3.25"
generic-array = "0.14.7"
h2 = "0.3.17"
hex-literal = "0.3.4"
http = "0.2.8"
humantime = "2.1.0"
hyper = "0.14.25"
itertools = "0.10"
jsonrpsee = "0.19.0"
jsonrpsee-http-client = "0.19.0"
jsonrpsee-ws-client = "0.19.0"
lazy_static = "1.4.0"
libsecp256k1 = "0.7.1"
lsmtree = "=0.1.1"
mio = "0.8"
mockall = "0.11.4"
more-asserts = "0.3"
nom = "=7.1"
num = "0.4"
num_enum = "0.5"
paginate = "1.1.11"
parking_lot = "0.12"
paw = "1.0"
pbkdf2 = "0.11"
prometheus = "0.13.3"
rand = "0.8"
rand_distr = "=0.4.3"
rand_xoshiro = "0.6"
rayon = "1.7.0"
rocksdb = "0.20"
rust_decimal = "1.26"
rustyline = "10.0.0"
rustyline-derive = "0.7.0"
schnellru = "0.2.0"
serde = "1.0"
serde_json = "1.0.87"
serde_qs = "0.11"
serde_with = "2.1.0"
serial_test = "1.0.0"
sha2 = "0.10.6"
sha3 = "0.10.8"
socket2 = "0.4.7"
structopt = "0.3"
strum = "0.24"
strum_macros = "0.24"
tempfile = "3.5"
thiserror = "1.0"
time = "0.3"
tokio = "1.23"
tokio-stream = "0.1"
toml_edit = "0.19"
tonic = "0.9.2"
tonic-health = "0.9.2"
tonic-reflection = "0.9.2"
tonic-web = "0.9.2"
tower = "0.4.13"
tower-http = "0.4.0"
tracing = "0.1"
tracing-subscriber = "0.3"
walkdir = "2.3.3"<|MERGE_RESOLUTION|>--- conflicted
+++ resolved
@@ -98,15 +98,9 @@
 massa_wallet = { path = "./massa-wallet" }
 
 # Massa projects dependencies
-<<<<<<< HEAD
-massa-proto-rs = { git = "https://github.com/massalabs/massa-proto-rs", "rev" = "df9f5b24955bd76030add0945338226309531261" }
-massa-sc-runtime = { git = "https://github.com/massalabs/massa-sc-runtime", "branch" = "main" }
-peernet = { git = "https://github.com/massalabs/PeerNet", "branch" = "main" }
-=======
 massa-proto-rs = {git = "https://github.com/massalabs/massa-proto-rs", "rev" = "32179e2"}
 massa-sc-runtime = {git = "https://github.com/massalabs/massa-sc-runtime", "branch" = "main"}
-peernet = {git = "https://github.com/massalabs/PeerNet", "branch" = "deactivate_stream_limiter"}
->>>>>>> d9bf28a3
+peernet = { git = "https://github.com/massalabs/PeerNet", "branch" = "main" }
 
 # Common dependencies
 transition = { git = "https://github.com/massalabs/transition.git", "rev" = "93fa3bf82f9f5ff421c78536879b7fd1b948ca75" }
