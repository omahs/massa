// Copyright (c) 2022 MASSA LABS <info@massa.net>

#![feature(ip)]
#![doc = include_str!("../../README.md")]
#![warn(missing_docs)]
#![warn(unused_crate_dependencies)]
extern crate massa_logging;
use crate::settings::{POOL_CONFIG, SETTINGS};
use massa_api::{Private, Public, RpcServer, StopHandle, API};
use massa_async_pool::AsyncPoolConfig;
use massa_bootstrap::{get_state, start_bootstrap_server, BootstrapManager};
use massa_consensus_exports::{
    events::ConsensusEvent, settings::ConsensusChannels, ConsensusCommandSender, ConsensusConfig,
    ConsensusEventReceiver, ConsensusManager,
};
use massa_consensus_worker::start_consensus_controller;
use massa_execution_exports::{ExecutionConfig, ExecutionManager};
use massa_execution_worker::start_execution_worker;
use massa_final_state::{FinalState, FinalStateConfig};
use massa_ledger::LedgerConfig;
use massa_logging::massa_trace;
use massa_models::{
    constants::{
        END_TIMESTAMP, GENESIS_TIMESTAMP, MAX_ASYNC_GAS, MAX_ASYNC_POOL_LENGTH, MAX_GAS_PER_BLOCK,
        OPERATION_VALIDITY_PERIODS, T0, THREAD_COUNT, VERSION,
    },
    init_serialization_context, SerializationContext,
};
use massa_network_exports::{Establisher, NetworkCommandSender, NetworkManager};
use massa_network_worker::start_network_controller;
use massa_pool::{start_pool_controller, PoolCommandSender, PoolManager};
use massa_protocol_exports::ProtocolManager;
use massa_protocol_worker::start_protocol_controller;
use massa_storage::Storage;
use massa_time::MassaTime;
use parking_lot::RwLock;
use std::{process, sync::Arc};
use tokio::signal;
use tokio::sync::mpsc;
use tracing::{error, info, warn};
#[cfg(not(feature = "instrument"))]
use tracing_subscriber::filter::{filter_fn, LevelFilter};

mod settings;

async fn launch() -> (
    PoolCommandSender,
    ConsensusEventReceiver,
    ConsensusCommandSender,
    NetworkCommandSender,
    Option<BootstrapManager>,
    ConsensusManager,
    Box<dyn ExecutionManager>,
    PoolManager,
    ProtocolManager,
    NetworkManager,
    mpsc::Receiver<()>,
    StopHandle,
    StopHandle,
) {
    info!("Node version : {}", *VERSION);
    if let Some(end) = *END_TIMESTAMP {
        if MassaTime::now().expect("could not get now time") > end {
            panic!("This episode has come to an end, please get the latest testnet node version to continue");
        }
    }

    // Storage shared by multiple components.
    let shared_storage: Storage = Default::default();

    #[cfg(not(feature = "sandbox"))]
    let thread_count = THREAD_COUNT;
    #[cfg(not(feature = "sandbox"))]
    let t0 = T0;
    #[cfg(feature = "sandbox")]
    let thread_count = *THREAD_COUNT;
    #[cfg(feature = "sandbox")]
    let t0 = *T0;

    // init final state
    let ledger_config = LedgerConfig {
        initial_sce_ledger_path: SETTINGS.ledger.initial_sce_ledger_path.clone(),
    };
    let async_pool_config = AsyncPoolConfig {
        max_length: MAX_ASYNC_POOL_LENGTH,
    };
    let final_state_config = FinalStateConfig {
        final_history_length: SETTINGS.ledger.final_history_length,
        thread_count,
        ledger_config,
        async_pool_config,
    };

    // Init the global serialization context
    init_serialization_context(SerializationContext::default());

    let final_state = Arc::new(RwLock::new(
        FinalState::new(final_state_config).expect("could not init final state"),
    ));

    // interrupt signal listener
    let stop_signal = signal::ctrl_c();
    tokio::pin!(stop_signal);
    let bootstrap_state = tokio::select! {
        _ = &mut stop_signal => {
            info!("interrupt signal received in bootstrap loop");
            process::exit(0);
        },
        res = get_state(
            &SETTINGS.bootstrap,
            final_state.clone(),
            massa_bootstrap::types::Establisher::new(),
            *VERSION,
            *GENESIS_TIMESTAMP,
            *END_TIMESTAMP,
        ) => match res {
            Ok(vals) => vals,
            Err(err) => panic!("critical error detected in the bootstrap process: {}", err)
        }
    };

    // launch network controller
    let (network_command_sender, network_event_receiver, network_manager, private_key, node_id) =
        start_network_controller(
            SETTINGS.network.clone(), // TODO: get rid of this clone() ... see #1277
            Establisher::new(),
            bootstrap_state.compensation_millis,
            bootstrap_state.peers,
            shared_storage.clone(),
            *VERSION,
        )
        .await
        .expect("could not start network controller");

    // launch protocol controller
    let (
        protocol_command_sender,
        protocol_event_receiver,
        protocol_pool_event_receiver,
        protocol_manager,
    ) = start_protocol_controller(
        &SETTINGS.protocol,
        OPERATION_VALIDITY_PERIODS,
        MAX_GAS_PER_BLOCK,
        network_command_sender.clone(),
        network_event_receiver,
    )
    .await
    .expect("could not start protocol controller");

    // launch pool controller
    let (pool_command_sender, pool_manager) = start_pool_controller(
        &POOL_CONFIG,
        protocol_command_sender.clone(),
        protocol_pool_event_receiver,
    )
    .await
    .expect("could not start pool controller");

<<<<<<< HEAD
=======
    #[cfg(not(feature = "sandbox"))]
    let thread_count = THREAD_COUNT;
    #[cfg(not(feature = "sandbox"))]
    let t0 = T0;
    #[cfg(feature = "sandbox")]
    let thread_count = *THREAD_COUNT;
    #[cfg(feature = "sandbox")]
    let t0 = *T0;

    // init final state
    // HERE
    let ledger_config = LedgerConfig {
        initial_sce_ledger_path: SETTINGS.ledger.initial_sce_ledger_path.clone(),
        disk_ledger_path: SETTINGS.ledger.disk_ledger_path.clone(),
    };
    let async_pool_config = AsyncPoolConfig {
        max_length: MAX_ASYNC_POOL_LENGTH,
    };
    let final_state_config = FinalStateConfig {
        final_history_length: SETTINGS.ledger.final_history_length,
        thread_count,
        ledger_config,
        async_pool_config,
    };
    let final_state = Arc::new(RwLock::new(match bootstrap_state.final_state {
        Some(l) => FinalState::from_bootstrap_state(final_state_config, l),
        None => FinalState::new(final_state_config).expect("could not init final state"),
    }));

>>>>>>> 83d88459
    // launch execution module
    let execution_config = ExecutionConfig {
        max_final_events: SETTINGS.execution.max_final_events,
        readonly_queue_length: SETTINGS.execution.readonly_queue_length,
        cursor_delay: SETTINGS.execution.cursor_delay,
        clock_compensation: bootstrap_state.compensation_millis,
        max_async_gas: MAX_ASYNC_GAS,
        thread_count,
        t0,
        genesis_timestamp: *GENESIS_TIMESTAMP,
    };
    let (execution_manager, execution_controller) = start_execution_worker(
        execution_config,
        final_state.clone(),
        shared_storage.clone(),
    );

    let consensus_config = ConsensusConfig::from(&SETTINGS.consensus);
    // launch consensus controller
    let (consensus_command_sender, consensus_event_receiver, consensus_manager) =
        start_consensus_controller(
            consensus_config.clone(),
            ConsensusChannels {
                execution_controller: execution_controller.clone(),
                protocol_command_sender: protocol_command_sender.clone(),
                protocol_event_receiver,
                pool_command_sender: pool_command_sender.clone(),
            },
            bootstrap_state.pos,
            bootstrap_state.graph,
            shared_storage.clone(),
            bootstrap_state.compensation_millis,
        )
        .await
        .expect("could not start consensus controller");

    // launch bootstrap server
    let bootstrap_manager = start_bootstrap_server(
        consensus_command_sender.clone(),
        network_command_sender.clone(),
        final_state.clone(),
        &SETTINGS.bootstrap,
        massa_bootstrap::Establisher::new(),
        private_key,
        bootstrap_state.compensation_millis,
        *VERSION,
    )
    .await
    .unwrap();

    // spawn private API
    let (api_private, api_private_stop_rx) = API::<Private>::new(
        consensus_command_sender.clone(),
        network_command_sender.clone(),
        execution_controller.clone(),
        &SETTINGS.api,
        consensus_config.clone(),
    );
    let api_private_handle = api_private.serve(&SETTINGS.api.bind_private);

    // spawn public API
    let api_public = API::<Public>::new(
        consensus_command_sender.clone(),
        execution_controller.clone(),
        &SETTINGS.api,
        consensus_config,
        pool_command_sender.clone(),
        &SETTINGS.network,
        *VERSION,
        network_command_sender.clone(),
        bootstrap_state.compensation_millis,
        node_id,
    );
    let api_public_handle = api_public.serve(&SETTINGS.api.bind_public);

    (
        pool_command_sender,
        consensus_event_receiver,
        consensus_command_sender,
        network_command_sender,
        bootstrap_manager,
        consensus_manager,
        execution_manager,
        pool_manager,
        protocol_manager,
        network_manager,
        api_private_stop_rx,
        api_private_handle,
        api_public_handle,
    )
}

struct Managers {
    bootstrap_manager: Option<BootstrapManager>,
    consensus_manager: ConsensusManager,
    execution_manager: Box<dyn ExecutionManager>,
    pool_manager: PoolManager,
    protocol_manager: ProtocolManager,
    network_manager: NetworkManager,
}

async fn stop(
    consensus_event_receiver: ConsensusEventReceiver,
    Managers {
        bootstrap_manager,
        consensus_manager,
        mut execution_manager,
        pool_manager,
        protocol_manager,
        network_manager,
    }: Managers,
    api_private_handle: StopHandle,
    api_public_handle: StopHandle,
) {
    // stop bootstrap
    if let Some(bootstrap_manager) = bootstrap_manager {
        bootstrap_manager
            .stop()
            .await
            .expect("bootstrap server shutdown failed")
    }

    // stop public API
    api_public_handle.stop();

    // stop private API
    api_private_handle.stop();

    // stop consensus controller
    let protocol_event_receiver = consensus_manager
        .stop(consensus_event_receiver)
        .await
        .expect("consensus shutdown failed");

    // Stop execution controller.
    execution_manager.stop();

    // stop pool controller
    let protocol_pool_event_receiver = pool_manager.stop().await.expect("pool shutdown failed");

    // stop protocol controller
    let network_event_receiver = protocol_manager
        .stop(protocol_event_receiver, protocol_pool_event_receiver)
        .await
        .expect("protocol shutdown failed");

    // stop network controller
    network_manager
        .stop(network_event_receiver)
        .await
        .expect("network shutdown failed");

    // note that FinalLedger gets destroyed as soon as its Arc count goes to zero
}

/// To instrument `massa-node` with `tokio-console` run
/// ```shell
/// RUSTFLAGS="--cfg tokio_unstable" cargo run --bin massa-node --features instrument
/// ```
#[tokio::main]
async fn main() {
    use tracing_subscriber::prelude::*;
    // spawn the console server in the background, returning a `Layer`:
    #[cfg(feature = "instrument")]
    let tracing_layer = console_subscriber::spawn();
    #[cfg(not(feature = "instrument"))]
    let tracing_layer = tracing_subscriber::fmt::layer()
        .with_filter(match SETTINGS.logging.level {
            4 => LevelFilter::TRACE,
            3 => LevelFilter::DEBUG,
            2 => LevelFilter::INFO,
            1 => LevelFilter::WARN,
            _ => LevelFilter::ERROR,
        })
        .with_filter(filter_fn(|metadata| {
            metadata.target().starts_with("massa") // ignore non-massa logs
        }));
    // build a `Subscriber` by combining layers with a `tracing_subscriber::Registry`:
    tracing_subscriber::registry()
        // add the console layer to the subscriber or default layers...
        .with(tracing_layer)
        .init();

    // run
    loop {
        let (
            _pool_command_sender,
            mut consensus_event_receiver,
            _consensus_command_sender,
            _network_command_sender,
            bootstrap_manager,
            consensus_manager,
            execution_manager,
            pool_manager,
            protocol_manager,
            network_manager,
            mut api_private_stop_rx,
            api_private_handle,
            api_public_handle,
        ) = launch().await;

        // interrupt signal listener
        let stop_signal = signal::ctrl_c();
        tokio::pin!(stop_signal);
        // loop over messages
        let restart = loop {
            massa_trace!("massa-node.main.run.select", {});
            tokio::select! {
                evt = consensus_event_receiver.wait_event() => {
                    massa_trace!("massa-node.main.run.select.consensus_event", {});
                    match evt {
                        Ok(ConsensusEvent::NeedSync) => {
                            warn!("in response to a desynchronization, the node is going to bootstrap again");
                            break true;
                        },
                        Err(err) => {
                            error!("consensus_event_receiver.wait_event error: {}", err);
                            break false;
                        }
                    }
                },

                _ = &mut stop_signal => {
                    massa_trace!("massa-node.main.run.select.stop", {});
                    info!("interrupt signal received");
                    break false;
                }

                _ = api_private_stop_rx.recv() => {
                    info!("stop command received from private API");
                    break false;
                }
            }
        };
        stop(
            consensus_event_receiver,
            Managers {
                bootstrap_manager,
                consensus_manager,
                execution_manager,
                pool_manager,
                protocol_manager,
                network_manager,
            },
            api_private_handle,
            api_public_handle,
        )
        .await;

        if !restart {
            break;
        }
    }
}<|MERGE_RESOLUTION|>--- conflicted
+++ resolved
@@ -80,6 +80,7 @@
     // init final state
     let ledger_config = LedgerConfig {
         initial_sce_ledger_path: SETTINGS.ledger.initial_sce_ledger_path.clone(),
+        disk_ledger_path: SETTINGS.ledger.disk_ledger_path.clone()
     };
     let async_pool_config = AsyncPoolConfig {
         max_length: MAX_ASYNC_POOL_LENGTH,
@@ -157,38 +158,6 @@
     .await
     .expect("could not start pool controller");
 
-<<<<<<< HEAD
-=======
-    #[cfg(not(feature = "sandbox"))]
-    let thread_count = THREAD_COUNT;
-    #[cfg(not(feature = "sandbox"))]
-    let t0 = T0;
-    #[cfg(feature = "sandbox")]
-    let thread_count = *THREAD_COUNT;
-    #[cfg(feature = "sandbox")]
-    let t0 = *T0;
-
-    // init final state
-    // HERE
-    let ledger_config = LedgerConfig {
-        initial_sce_ledger_path: SETTINGS.ledger.initial_sce_ledger_path.clone(),
-        disk_ledger_path: SETTINGS.ledger.disk_ledger_path.clone(),
-    };
-    let async_pool_config = AsyncPoolConfig {
-        max_length: MAX_ASYNC_POOL_LENGTH,
-    };
-    let final_state_config = FinalStateConfig {
-        final_history_length: SETTINGS.ledger.final_history_length,
-        thread_count,
-        ledger_config,
-        async_pool_config,
-    };
-    let final_state = Arc::new(RwLock::new(match bootstrap_state.final_state {
-        Some(l) => FinalState::from_bootstrap_state(final_state_config, l),
-        None => FinalState::new(final_state_config).expect("could not init final state"),
-    }));
-
->>>>>>> 83d88459
     // launch execution module
     let execution_config = ExecutionConfig {
         max_final_events: SETTINGS.execution.max_final_events,
