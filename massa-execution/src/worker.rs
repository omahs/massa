use std::sync::{Arc, Mutex};
use std::thread::{self, JoinHandle};

use crate::error::ExecutionError;
use crate::types::{ExecutionQueue, ExecutionRequest};
use crate::vm::VM;
use crate::BootstrapExecutionState;
use crate::{config::ExecutionSettings, types::ExecutionStep};
use massa_models::timeslots::{get_block_slot_timestamp, get_current_latest_block_slot};
use massa_models::{Block, BlockHashMap, BlockId, Slot};
use std::collections::{btree_map, BTreeMap};
use tokio::sync::mpsc;
use tokio::time::sleep_until;
use tracing::{debug, warn};

/// Commands sent to the `execution` component.
#[derive(Debug)]
pub enum ExecutionCommand {
    /// The clique has changed,
    /// contains the blocks of the new blockclique
    /// and a list of blocks that became final
    BlockCliqueChanged {
        blockclique: BlockHashMap<Block>,
        finalized_blocks: BlockHashMap<Block>,
    },

    /// Get a snapshot of the current state for bootstrap
    GetBootstrapState(tokio::sync::oneshot::Sender<BootstrapExecutionState>),
}

// Events produced by the execution component.
pub enum ExecutionEvent {
    /// A coin transfer
    /// from the SCE ledger to the CSS ledger.
    TransferToConsensus,
}

/// Management commands sent to the `execution` component.
pub enum ExecutionManagementCommand {}

pub struct ExecutionWorker {
    /// Configuration
    cfg: ExecutionSettings,
    /// VM
    vm: Arc<Mutex<VM>>,
    /// Receiver of commands.
    controller_command_rx: mpsc::Receiver<ExecutionCommand>,
    /// Receiver of management commands.
    controller_manager_rx: mpsc::Receiver<ExecutionManagementCommand>,
    /// Sender of events.
    _event_sender: mpsc::UnboundedSender<ExecutionEvent>,
    /// Time cursors
    last_final_slot: Slot,
    last_active_slot: Slot,
    /// ordered active blocks
    ordered_active_blocks: Vec<(BlockId, Block)>,
    /// pending CSS final blocks
    pending_css_final_blocks: BTreeMap<Slot, (BlockId, Block)>,
    /// VM thread
    vm_thread: JoinHandle<()>,
    /// VM execution requests queue
    execution_queue: ExecutionQueue,
}

impl ExecutionWorker {
    pub fn new(
        cfg: ExecutionSettings,
        event_sender: mpsc::UnboundedSender<ExecutionEvent>,
        controller_command_rx: mpsc::Receiver<ExecutionCommand>,
        controller_manager_rx: mpsc::Receiver<ExecutionManagementCommand>,
        bootstrap_state: Option<BootstrapExecutionState>,
    ) -> Result<ExecutionWorker, ExecutionError> {
        let execution_queue = ExecutionQueue::default();
        let execution_queue_clone = execution_queue.clone();

        // Check bootstrap
        let bootstrap_final_slot;
        let bootstrap_ledger;
        if let Some(bootstrap_state) = bootstrap_state {
            // init from bootstrap
            bootstrap_final_slot = bootstrap_state.final_slot;
            bootstrap_ledger = Some((bootstrap_state.final_ledger, bootstrap_final_slot));
        } else {
            // init without bootstrap
            bootstrap_final_slot = Slot::new(0, cfg.thread_count.saturating_sub(1));
            bootstrap_ledger = None;
        };

        // Init VM
        let vm = Arc::new(Mutex::new(VM::new(cfg.clone(), bootstrap_ledger)?));
        let vm_clone = vm.clone();

        // Start VM thread
        let vm_thread = thread::spawn(move || {
            let (lock, condvar) = &*execution_queue_clone;
            let mut requests = lock.lock().unwrap();
            // Run until shutdown.
            loop {
                match &requests.pop_front() {
                    Some(ExecutionRequest::RunFinalStep(step)) => {
                        vm_clone.lock().unwrap().run_final_step(step)
                    }
                    Some(ExecutionRequest::RunActiveStep(step)) => {
                        vm_clone.lock().unwrap().run_active_step(step)
                    }
                    Some(ExecutionRequest::ResetToFinalState) => {
                        vm_clone.lock().unwrap().reset_to_final()
                    }
                    Some(ExecutionRequest::Shutdown) => return,
                    None => { /* startup or spurious wakeup */ }
                };
                requests = condvar.wait(requests).unwrap();
            }
        });

        // return execution worker
        Ok(ExecutionWorker {
            cfg,
            vm,
            controller_command_rx,
            controller_manager_rx,
            _event_sender: event_sender,
            //TODO bootstrap or init
            last_final_slot: bootstrap_final_slot,
            last_active_slot: bootstrap_final_slot,
            pending_css_final_blocks: Default::default(),
            vm_thread,
            execution_queue,
        })
    }

    // asks the VM to reset to its final
    pub fn reset_to_final(&mut self) {
        let (queue_lock, condvar) = &*self.execution_queue;
        let queue_guard = &mut queue_lock.lock().unwrap();
        // cancel all non-final requests
        // Final execution requests are left to maintain final state consistency
        queue_guard.retain(|req| {
            matches!(
                req,
                ExecutionRequest::RunFinalStep(..) | ExecutionRequest::Shutdown
            )
        });
        // request reset to final state
        queue_guard.push_back(ExecutionRequest::ResetToFinalState);
        // notify
        condvar.notify_one();
    }

    /// runs an SCE-active step (slot)
    ///
    /// # Arguments
    /// * slot: target slot
    /// * block: None if miss, Some(block_id, block) otherwise
    fn push_request(&mut self, request: ExecutionRequest) {
        let (queue_lock, condvar) = &*self.execution_queue;
        let queue_guard = &mut queue_lock.lock().unwrap();
        queue_guard.push_back(request);
        condvar.notify_one();
    }

    fn get_timer_to_next_slot(&self) -> Result<tokio::time::Sleep, ExecutionError> {
        Ok(sleep_until(
            get_block_slot_timestamp(
                self.cfg.thread_count,
                self.cfg.t0,
                self.cfg.genesis_timestamp,
                get_current_latest_block_slot(
                    self.cfg.thread_count,
                    self.cfg.t0,
                    self.cfg.genesis_timestamp,
                    self.cfg.clock_compensation,
                )?
                .map_or(Ok(Slot::new(0, 0)), |v| {
                    v.get_next_slot(self.cfg.thread_count)
                })?,
            )?
            .estimate_instant(self.cfg.clock_compensation)?,
        ))
    }

    pub async fn run_loop(mut self) -> Result<(), ExecutionError> {
        // set slot timer
        let next_slot_timer = self.get_timer_to_next_slot()?;
        tokio::pin!(next_slot_timer);
        loop {
            tokio::select! {
                // Process management commands
                _ = self.controller_manager_rx.recv() => break,
                // Process commands
                Some(cmd) = self.controller_command_rx.recv() => self.process_command(cmd)?,
                // Process slot timer event
                _ = &mut next_slot_timer => {
                    self.fill_misses_until_now()?;
                    next_slot_timer.set(self.get_timer_to_next_slot()?);
                }
            }
        }
        // Shutdown VM, cancel all pending execution requests
        self.push_request(ExecutionRequest::Shutdown);
        if self.vm_thread.join().is_err() {
            debug!("Failed joining vm thread")
        }
        Ok(())
    }

    /// Proces a given command.
    ///
    /// # Argument
    /// * cmd: command to process
    fn process_command(&mut self, cmd: ExecutionCommand) -> Result<(), ExecutionError> {
        match cmd {
            ExecutionCommand::BlockCliqueChanged {
                blockclique,
                finalized_blocks,
            } => {
                self.blockclique_changed(blockclique, finalized_blocks)?;
            }

            ExecutionCommand::GetBootstrapState(response_tx) => {
                let (vm_ledger, vm_slot) = self.vm.lock().unwrap().get_bootstrap_state();
                let bootstrap_state = BootstrapExecutionState {
                    final_ledger: vm_ledger,
                    final_slot: vm_slot,
                };
                if response_tx.send(bootstrap_state).is_err() {
                    warn!("execution: could not send get_bootstrap_state answer");
                }
            }
        }
        Ok(())
    }

    /// fills the remaining slots until now() with miss executions
    fn fill_misses_until_now(&mut self) -> Result<(), ExecutionError> {
        let end_step = get_current_latest_block_slot(
            self.cfg.thread_count,
            self.cfg.t0,
            self.cfg.genesis_timestamp,
            self.cfg.clock_compensation,
        )?;
        if let Some(end_step) = end_step {
            while self.last_active_slot < end_step {
                self.last_active_slot =
                    self.last_active_slot.get_next_slot(self.cfg.thread_count)?;
                self.push_request(ExecutionRequest::RunFinalStep(ExecutionStep {
                    slot: self.last_active_slot,
                    block: None,
                }));
            }
        }
        Ok(())
    }

    /// called when the blockclique changes
    fn blockclique_changed(
        &mut self,
        blockclique: BlockHashMap<Block>,
        finalized_blocks: BlockHashMap<Block>,
    ) -> Result<(), ExecutionError> {
        // stop the current VM execution and reset state to final
        // TODO make something more iterative/conservative in the future to reuse unaffected executions
        self.reset_to_final();
        self.last_active_slot = self.last_final_slot;

<<<<<<< HEAD
        // process SCE-final slots
        self.pending_css_final_blocks
            .extend(finalized_blocks.into_iter().filter_map(|(b_id, b)| {
                if b.header.content.slot <= self.last_active_slot {
                    // eliminate blocks that are not from a stricly later slot than the current latest SCE-final one
                    return None;
                }
                Some((b.header.content.slot, (b_if, b)))
            }));
        if let Some(max_css_final_slot) = self
            .pending_css_final_blocks
            .last_key_value()
            .map(|(s, _v)| *s)
        {
            let mut cur_slot = self.last_final_slot.get_next_slot(self.thread_count)?;
            while cur_slot <= max_css_final_slot {
                match self
                    .pending_css_final_blocks
                    .first_key_value()
                    .map(|(s, _v)| *s)
                {
                    // there is a CSS-final block at cur_slot
                    Some(b_slot) if b_slot == cur_slot => {
                        // remove the entry from pending_css_final_blocks (cannot panic, checked above)
                        let Some((_b_slot, (b_id, block))) =
                            self.pending_css_final_blocks.pop_first().unwrap();
                        // execute the block as a SCE-final VM step
                        self.push_request(ExecutionRequest::RunFinalStep(ExecutionStep {
                            slot: cur_slot,
                            block: Some((b_id, block)),
                        }));
                        // update cursors
                        self.last_active_slot = cur_slot;
                        self.last_final_slot = cur_slot;
                    }

                    // there is no CSS-final block at cur_slot, but there are CSS-final blocks later
                    Some(_b_slot) => {
                        // check whether there is a CSS-final block later in the same thread
                        let mut check_slot = Slot::new(cur_slot.period + 1, cur_slot.thread);
                        while check_slot <= max_css_final_slot {
                            if self.pending_css_final_blocks.contains_key(&check_slot) {
                                break;
                            }
                            check_slot.period += 1;
                        }
                        if check_slot <= max_css_final_slot {
                            // subsequent CSS-final block found in the same thread as cur_slot
                            // execute a miss as an SCE-final VM step
                            self.push_request(ExecutionRequest::RunFinalStep(ExecutionStep {
                                slot: cur_slot,
                                block: None,
                            }));
                            // update cursors
                            self.last_active_slot = cur_slot;
                            self.last_final_slot = cur_slot;
                        } else {
                            // no subsequent CSS-final block found in the same thread as cur_slot
                            break;
                        }
                    }

                    // there are no more CSS-final blocks
                    None => break,
=======
        // stop the current VM execution and reset state to final
        // TODO reset VM

        // gather pending finalized CSS
        let mut css_final_blocks: Vec<(BlockId, Block)> = self
            .ordered_pending_css_final_blocks
            .drain(..)
            .chain(finalized_blocks.into_iter())
            .collect();
        css_final_blocks.sort_unstable_by_key(|(_, b)| b.header.content.slot);

        // list maximum thread slots
        let mut max_thread_slot = vec![self.last_final_slot; self.cfg.thread_count as usize];
        for (_b_id, block) in css_final_blocks.iter() {
            max_thread_slot[block.header.content.slot.thread as usize] = std::cmp::max(
                max_thread_slot[block.header.content.slot.thread as usize],
                block.header.content.slot,
            );
        }

        // list SCE-final slots/blocks
        for (b_id, block) in css_final_blocks.into_iter() {
            let block_slot = block.header.content.slot;
            if block_slot <= self.last_final_slot {
                continue;
            }
            loop {
                let next_final_slot = self.last_final_slot.get_next_slot(self.cfg.thread_count)?;
                if next_final_slot == block_slot {
                    self.push_request(ExecutionRequest::RunFinalStep(ExecutionStep {
                        slot: next_final_slot,
                        block: Some((b_id, block.clone())),
                    }));
                    self.last_final_slot = next_final_slot;
                    break;
                } else if next_final_slot < max_thread_slot[next_final_slot.thread as usize] {
                    self.push_request(ExecutionRequest::RunFinalStep(ExecutionStep {
                        slot: next_final_slot,
                        block: Some((b_id, block.clone())),
                    }));
                    self.last_final_slot = next_final_slot;
                } else {
                    self.ordered_pending_css_final_blocks.push((b_id, block));
                    break;
>>>>>>> 371253b0
                }

                cur_slot = cur_slot.get_next_slot(self.thread_count)?;
            }
        }

        // process SCE-active blocks
        let sce_active_blocks: BTreeMap<Slot, (&BlockId, &Block)> = blockclique
            .iter()
            .filter_map(|(b_id, b)| {
                if b.header.content.slot <= self.last_final_slot {
                    // eliminate blocks that are not from a stricly later slot than the current latest SCE-final one
                    return None;
                }
                Some((b.header.content.slot, (b_id, b)))
            })
            .chain(self.pending_css_final_blocks.iter().map(|k, v| (*k, v)))
            .collect();
        if let Some(max_css_active_slot) = self.sce_active_blocks.last_key_value().map(|(s, _v)| *s)
        {
            let mut cur_slot = self.last_final_slot.get_next_slot(self.thread_count)?;
            while cur_slot <= max_css_active_slot {
                match sce_active_blocks.first_key_value().map(|(s, _v)| *s) {
                    // there is a CSS-active block at cur_slot
                    Some(b_slot) if b_slot == cur_slot => {
                        // remove the entry from sce_active_blocks (cannot panic, checked above)
                        let Some((_b_slot, (b_id, block))) = sce_active_blocks.pop_first().unwrap();
                        // execute the block as a SCE-active VM step
                        self.push_request(ExecutionRequest::RunActiveStep(ExecutionStep {
                            slot: cur_slot,
                            block: Some((*b_id, block.clone())),
                        }));
                        // update cursor
                        self.last_active_slot = cur_slot;
                    }

                    // there is no CSS-active block at cur_slot
                    Some(_b_slot) => {
                        // execute a miss as an SCE-active VM step
                        self.push_request(ExecutionRequest::RunActiveStep(ExecutionStep {
                            slot: cur_slot,
                            block: None,
                        }));
                        // update cursor
                        self.last_active_slot = cur_slot;
                    }

<<<<<<< HEAD
                    // there are no more CSS-active blocks
                    None => break,
                }

                cur_slot = cur_slot.get_next_slot(self.thread_count)?;
=======
        // apply active blocks and misses
        self.last_active_slot = self.last_final_slot;
        // TODO remove clone() in iterator below
        for (b_id, block) in self.ordered_active_blocks.clone() {
            // process misses
            if self.last_active_slot == self.last_final_slot {
                self.last_active_slot =
                    self.last_active_slot.get_next_slot(self.cfg.thread_count)?;
            }
            while self.last_active_slot < block.header.content.slot {
                self.push_request(ExecutionRequest::RunActiveStep(ExecutionStep {
                    slot: self.last_active_slot,
                    block: None,
                }));
                self.last_active_slot =
                    self.last_active_slot.get_next_slot(self.cfg.thread_count)?;
>>>>>>> 371253b0
            }
        }

<<<<<<< HEAD
        // fill with misses until current slot
        //TODO
=======
        // apply misses until now()
        self.fill_misses_until_now()?;
>>>>>>> 371253b0

        Ok(())
    }
}<|MERGE_RESOLUTION|>--- conflicted
+++ resolved
@@ -8,7 +8,7 @@
 use crate::{config::ExecutionSettings, types::ExecutionStep};
 use massa_models::timeslots::{get_block_slot_timestamp, get_current_latest_block_slot};
 use massa_models::{Block, BlockHashMap, BlockId, Slot};
-use std::collections::{btree_map, BTreeMap};
+use std::collections::BTreeMap;
 use tokio::sync::mpsc;
 use tokio::time::sleep_until;
 use tracing::{debug, warn};
@@ -52,8 +52,6 @@
     /// Time cursors
     last_final_slot: Slot,
     last_active_slot: Slot,
-    /// ordered active blocks
-    ordered_active_blocks: Vec<(BlockId, Block)>,
     /// pending CSS final blocks
     pending_css_final_blocks: BTreeMap<Slot, (BlockId, Block)>,
     /// VM thread
@@ -263,7 +261,6 @@
         self.reset_to_final();
         self.last_active_slot = self.last_final_slot;
 
-<<<<<<< HEAD
         // process SCE-final slots
         self.pending_css_final_blocks
             .extend(finalized_blocks.into_iter().filter_map(|(b_id, b)| {
@@ -271,14 +268,14 @@
                     // eliminate blocks that are not from a stricly later slot than the current latest SCE-final one
                     return None;
                 }
-                Some((b.header.content.slot, (b_if, b)))
+                Some((b.header.content.slot, (b_id, b)))
             }));
         if let Some(max_css_final_slot) = self
             .pending_css_final_blocks
             .last_key_value()
             .map(|(s, _v)| *s)
         {
-            let mut cur_slot = self.last_final_slot.get_next_slot(self.thread_count)?;
+            let mut cur_slot = self.last_final_slot.get_next_slot(self.cfg.thread_count)?;
             while cur_slot <= max_css_final_slot {
                 match self
                     .pending_css_final_blocks
@@ -288,7 +285,7 @@
                     // there is a CSS-final block at cur_slot
                     Some(b_slot) if b_slot == cur_slot => {
                         // remove the entry from pending_css_final_blocks (cannot panic, checked above)
-                        let Some((_b_slot, (b_id, block))) =
+                        let (_b_slot, (b_id, block)) =
                             self.pending_css_final_blocks.pop_first().unwrap();
                         // execute the block as a SCE-final VM step
                         self.push_request(ExecutionRequest::RunFinalStep(ExecutionStep {
@@ -328,60 +325,14 @@
 
                     // there are no more CSS-final blocks
                     None => break,
-=======
-        // stop the current VM execution and reset state to final
-        // TODO reset VM
-
-        // gather pending finalized CSS
-        let mut css_final_blocks: Vec<(BlockId, Block)> = self
-            .ordered_pending_css_final_blocks
-            .drain(..)
-            .chain(finalized_blocks.into_iter())
-            .collect();
-        css_final_blocks.sort_unstable_by_key(|(_, b)| b.header.content.slot);
-
-        // list maximum thread slots
-        let mut max_thread_slot = vec![self.last_final_slot; self.cfg.thread_count as usize];
-        for (_b_id, block) in css_final_blocks.iter() {
-            max_thread_slot[block.header.content.slot.thread as usize] = std::cmp::max(
-                max_thread_slot[block.header.content.slot.thread as usize],
-                block.header.content.slot,
-            );
-        }
-
-        // list SCE-final slots/blocks
-        for (b_id, block) in css_final_blocks.into_iter() {
-            let block_slot = block.header.content.slot;
-            if block_slot <= self.last_final_slot {
-                continue;
-            }
-            loop {
-                let next_final_slot = self.last_final_slot.get_next_slot(self.cfg.thread_count)?;
-                if next_final_slot == block_slot {
-                    self.push_request(ExecutionRequest::RunFinalStep(ExecutionStep {
-                        slot: next_final_slot,
-                        block: Some((b_id, block.clone())),
-                    }));
-                    self.last_final_slot = next_final_slot;
-                    break;
-                } else if next_final_slot < max_thread_slot[next_final_slot.thread as usize] {
-                    self.push_request(ExecutionRequest::RunFinalStep(ExecutionStep {
-                        slot: next_final_slot,
-                        block: Some((b_id, block.clone())),
-                    }));
-                    self.last_final_slot = next_final_slot;
-                } else {
-                    self.ordered_pending_css_final_blocks.push((b_id, block));
-                    break;
->>>>>>> 371253b0
-                }
-
-                cur_slot = cur_slot.get_next_slot(self.thread_count)?;
+                }
+
+                cur_slot = cur_slot.get_next_slot(self.cfg.thread_count)?;
             }
         }
 
         // process SCE-active blocks
-        let sce_active_blocks: BTreeMap<Slot, (&BlockId, &Block)> = blockclique
+        let mut sce_active_blocks: BTreeMap<Slot, (&BlockId, &Block)> = blockclique
             .iter()
             .filter_map(|(b_id, b)| {
                 if b.header.content.slot <= self.last_final_slot {
@@ -390,17 +341,20 @@
                 }
                 Some((b.header.content.slot, (b_id, b)))
             })
-            .chain(self.pending_css_final_blocks.iter().map(|k, v| (*k, v)))
+            .chain(
+                self.pending_css_final_blocks
+                    .iter()
+                    .map(|(k, (b_id, b))| (*k, (b_id, b))),
+            )
             .collect();
-        if let Some(max_css_active_slot) = self.sce_active_blocks.last_key_value().map(|(s, _v)| *s)
-        {
-            let mut cur_slot = self.last_final_slot.get_next_slot(self.thread_count)?;
+        if let Some(max_css_active_slot) = sce_active_blocks.last_key_value().map(|(s, _v)| *s) {
+            let mut cur_slot = self.last_final_slot.get_next_slot(self.cfg.thread_count)?;
             while cur_slot <= max_css_active_slot {
                 match sce_active_blocks.first_key_value().map(|(s, _v)| *s) {
                     // there is a CSS-active block at cur_slot
                     Some(b_slot) if b_slot == cur_slot => {
                         // remove the entry from sce_active_blocks (cannot panic, checked above)
-                        let Some((_b_slot, (b_id, block))) = sce_active_blocks.pop_first().unwrap();
+                        let (_b_slot, (b_id, block)) = sce_active_blocks.pop_first().unwrap();
                         // execute the block as a SCE-active VM step
                         self.push_request(ExecutionRequest::RunActiveStep(ExecutionStep {
                             slot: cur_slot,
@@ -421,40 +375,16 @@
                         self.last_active_slot = cur_slot;
                     }
 
-<<<<<<< HEAD
                     // there are no more CSS-active blocks
                     None => break,
                 }
 
-                cur_slot = cur_slot.get_next_slot(self.thread_count)?;
-=======
-        // apply active blocks and misses
-        self.last_active_slot = self.last_final_slot;
-        // TODO remove clone() in iterator below
-        for (b_id, block) in self.ordered_active_blocks.clone() {
-            // process misses
-            if self.last_active_slot == self.last_final_slot {
-                self.last_active_slot =
-                    self.last_active_slot.get_next_slot(self.cfg.thread_count)?;
-            }
-            while self.last_active_slot < block.header.content.slot {
-                self.push_request(ExecutionRequest::RunActiveStep(ExecutionStep {
-                    slot: self.last_active_slot,
-                    block: None,
-                }));
-                self.last_active_slot =
-                    self.last_active_slot.get_next_slot(self.cfg.thread_count)?;
->>>>>>> 371253b0
-            }
-        }
-
-<<<<<<< HEAD
+                cur_slot = cur_slot.get_next_slot(self.cfg.thread_count)?;
+            }
+        }
+
         // fill with misses until current slot
-        //TODO
-=======
-        // apply misses until now()
         self.fill_misses_until_now()?;
->>>>>>> 371253b0
 
         Ok(())
     }
