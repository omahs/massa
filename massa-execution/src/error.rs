use displaydoc::Display;
use thiserror::Error;

/// Errors of the execution component.
#[non_exhaustive]
#[derive(Display, Error, Debug)]
pub enum ExecutionError {
    /// Channel error
    ChannelError(String),
    /// Join error
    JoinError,
    /// crypto error: {0}
    ModelsError(#[from] massa_models::ModelsError),
<<<<<<< HEAD
    /// time error: {0}
    TimeError(#[from] massa_time::TimeError),
}
=======
    /// File error
    FileError(String),
}

macro_rules! bootstrap_file_error {
    ($st:expr, $cfg:ident) => {
        |err| {
            ExecutionError::FileError(format!(
                "error $st initial SCE ledger file {}: {}",
                $cfg.initial_sce_ledger_path
                    .to_str()
                    .unwrap_or("(non-utf8 path)"),
                err
            ))
        }
    };
}
pub(crate) use bootstrap_file_error;
>>>>>>> ea41bde2
<|MERGE_RESOLUTION|>--- conflicted
+++ resolved
@@ -7,15 +7,16 @@
 pub enum ExecutionError {
     /// Channel error
     ChannelError(String),
+
     /// Join error
     JoinError,
+
     /// crypto error: {0}
     ModelsError(#[from] massa_models::ModelsError),
-<<<<<<< HEAD
+
     /// time error: {0}
     TimeError(#[from] massa_time::TimeError),
-}
-=======
+
     /// File error
     FileError(String),
 }
@@ -33,5 +34,4 @@
         }
     };
 }
-pub(crate) use bootstrap_file_error;
->>>>>>> ea41bde2
+pub(crate) use bootstrap_file_error;