--- conflicted
+++ resolved
@@ -116,11 +116,6 @@
           # this might remove tools that are actually needed,
           # if set to "true" but frees about 6 GB
           tool-cache: false
-<<<<<<< HEAD
-
-=======
-          
->>>>>>> 735076df
           # all of these default to true, but feel free to set to
           # "false" if necessary for your workflow
           android: true
