--- conflicted
+++ resolved
@@ -14,25 +14,17 @@
 use rocksdb::{
     ColumnFamilyDescriptor, Direction, IteratorMode, Options, ReadOptions, WriteBatch, DB,
 };
-<<<<<<< HEAD
-use std::collections::HashMap;
 use std::fmt::Debug;
-=======
-use std::collections::{BTreeSet, HashMap};
->>>>>>> aeb2d355
 use std::ops::Bound;
 use std::path::PathBuf;
 use std::rc::Rc;
-<<<<<<< HEAD
-use std::{collections::BTreeMap, path::PathBuf};
+use std::{collections::BTreeMap, path::PathBuf, BTreeSet, HashMap};
 
 #[cfg(feature = "testing")]
 use massa_models::{address::AddressDeserializer, Amount, AmountDeserializer};
 
 #[cfg(feature = "testing")]
 use massa_serialization::DeserializeError;
-=======
->>>>>>> aeb2d355
 
 const LEDGER_CF: &str = "ledger";
 const METADATA_CF: &str = "metadata";
@@ -249,47 +241,9 @@
     /// Get every key of the datastore for a given address.
     ///
     /// # Returns
-<<<<<<< HEAD
-    /// A BTreeMap with the address as key and the balance as value
-    #[cfg(feature = "testing")]
-    pub fn get_every_address(&self) -> BTreeMap<Address, Amount> {
-        let handle = self.db.cf_handle(LEDGER_CF).expect(CF_ERROR);
-
-        let ledger = self
-            .db
-            .iterator_cf(handle, IteratorMode::Start)
-            .collect::<Vec<_>>();
-
-        let mut addresses = BTreeMap::new();
-        let address_deserializer = AddressDeserializer::new();
-        for (key, entry) in ledger {
-            let (rest, address) = address_deserializer
-                .deserialize::<DeserializeError>(&key[..])
-                .unwrap();
-            if rest.first() == Some(&BALANCE_IDENT) {
-                addresses.insert(
-                    address,
-                    self.amount_deserializer
-                        .deserialize::<DeserializeError>(&entry)
-                        .unwrap()
-                        .1,
-                );
-            }
-        }
-        addresses
-    }
-
-    /// Get the entire datastore for a given address.
-    ///
-    /// # Returns
-    /// A BTreeMap with the entry hash as key and the data bytes as value
-    pub fn get_entire_datastore(&self, addr: &Address) -> BTreeMap<Vec<u8>, Vec<u8>> {
-        let handle = self.db.cf_handle(LEDGER_CF).expect(CF_ERROR);
-=======
     /// A BTreeSet of the datastore keys
     pub fn get_datastore_keys(&self, addr: &Address) -> BTreeSet<Vec<u8>> {
         let handle = self.0.cf_handle(LEDGER_CF).expect(CF_ERROR);
->>>>>>> aeb2d355
 
         let mut opt = ReadOptions::default();
         opt.set_iterate_upper_bound(end_prefix(data_prefix!(addr)).unwrap());
@@ -581,13 +535,8 @@
                     &db.get_sub_entry(&a, LedgerSubEntry::Balance).unwrap()
                 )
                 .unwrap()
-<<<<<<< HEAD
                 .1,
-            Amount::from_raw(21)
-=======
-                .0,
             Amount::from_mantissa_scale(21, 0)
->>>>>>> aeb2d355
         );
         assert!(db.get_sub_entry(&b, LedgerSubEntry::Balance).is_none());
         assert_eq!(data, db.get_entire_datastore(&a));
